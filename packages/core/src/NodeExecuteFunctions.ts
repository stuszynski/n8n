/* eslint-disable @typescript-eslint/no-unsafe-argument */
/* eslint-disable @typescript-eslint/no-explicit-any */
/* eslint-disable @typescript-eslint/no-unused-vars */
/* eslint-disable @typescript-eslint/prefer-nullish-coalescing */
/* eslint-disable @typescript-eslint/naming-convention */

/* eslint-disable @typescript-eslint/no-unsafe-call */
/* eslint-disable @typescript-eslint/no-unsafe-assignment */
/* eslint-disable @typescript-eslint/no-unsafe-return */
/* eslint-disable @typescript-eslint/no-unsafe-member-access */

/* eslint-disable @typescript-eslint/no-shadow */

import type {
	ClientOAuth2Options,
	ClientOAuth2RequestObject,
	ClientOAuth2TokenData,
} from '@n8n/client-oauth2';
import { ClientOAuth2 } from '@n8n/client-oauth2';
import type {
	AxiosError,
	AxiosPromise,
	AxiosProxyConfig,
	AxiosRequestConfig,
	AxiosResponse,
	Method,
} from 'axios';
import axios from 'axios';
import crypto, { createHmac } from 'crypto';
import type { Request, Response } from 'express';
import FileType from 'file-type';
import FormData from 'form-data';
import { createReadStream } from 'fs';
import { access as fsAccess, writeFile as fsWriteFile } from 'fs/promises';
import { IncomingMessage, type IncomingHttpHeaders } from 'http';
import { Agent } from 'https';
import get from 'lodash/get';
import pick from 'lodash/pick';
import { extension, lookup } from 'mime-types';
import type {
	BinaryHelperFunctions,
	BinaryMetadata,
	FieldType,
	FileSystemHelperFunctions,
	FunctionsBase,
	GenericValue,
	IAdditionalCredentialOptions,
	IAllExecuteFunctions,
	IBinaryData,
	IContextObject,
	ICredentialDataDecryptedObject,
	ICredentialTestFunctions,
	ICredentialsExpressionResolveValues,
	IDataObject,
	IExecuteData,
	IExecuteFunctions,
	IExecuteResponsePromiseData,
	IExecuteSingleFunctions,
	IExecuteWorkflowInfo,
	IGetNodeParameterOptions,
	IHookFunctions,
	IHttpRequestOptions,
	ILoadOptionsFunctions,
	IN8nHttpFullResponse,
	IN8nHttpResponse,
	INode,
	INodeCredentialDescription,
	INodeCredentialsDetails,
	INodeExecutionData,
	INodeProperties,
	INodePropertyCollection,
	INodePropertyOptions,
	INodeType,
	IOAuth2Options,
	IPairedItemData,
	IPollFunctions,
	IRunExecutionData,
	ISourceData,
	ITaskDataConnections,
	ITriggerFunctions,
	IWebhookData,
	IWebhookDescription,
	IWebhookFunctions,
	IWorkflowDataProxyAdditionalKeys,
	IWorkflowDataProxyData,
	IWorkflowExecuteAdditionalData,
	NodeExecutionWithMetadata,
	NodeHelperFunctions,
	NodeParameterValueType,
	RequestHelperFunctions,
	Workflow,
	WorkflowActivateMode,
	WorkflowExecuteMode,
} from 'n8n-workflow';
import {
	ExpressionError,
	LoggerProxy as Logger,
	NodeApiError,
	NodeHelpers,
	NodeOperationError,
	NodeSSLError,
	OAuth2GrantType,
	WorkflowDataProxy,
	createDeferredPromise,
	deepCopy,
	fileTypeFromMimeType,
	isObjectEmpty,
	isResourceMapperValue,
	validateFieldType,
} from 'n8n-workflow';
import type { Token } from 'oauth-1.0a';
import clientOAuth1 from 'oauth-1.0a';
import path from 'path';
import { stringify } from 'qs';
import type { OptionsWithUri, OptionsWithUrl } from 'request';
import type { RequestPromiseOptions } from 'request-promise-native';
import { Readable } from 'stream';
import url, { URL, URLSearchParams } from 'url';

<<<<<<< HEAD
import { BinaryDataService } from './BinaryData/BinaryData.service';
import type { ExtendedValidationResult, IResponseError, IWorkflowSettings } from './Interfaces';
import { extractValue } from './ExtractValue';
import { getClientCredentialsToken } from './OAuth2Helper';
=======
import { BinaryDataManager } from './BinaryDataManager';
import { binaryToBuffer } from './BinaryDataManager/utils';
>>>>>>> 2491ccf4
import {
	BINARY_DATA_STORAGE_PATH,
	BLOCK_FILE_ACCESS_TO_N8N_FILES,
	CONFIG_FILES,
	CUSTOM_EXTENSION_ENV,
	PLACEHOLDER_EMPTY_EXECUTION_ID,
	RESTRICT_FILE_ACCESS_TO,
	UM_EMAIL_TEMPLATES_INVITE,
	UM_EMAIL_TEMPLATES_PWRESET,
} from './Constants';
<<<<<<< HEAD
=======
import { extractValue } from './ExtractValue';
import type { ExtendedValidationResult, IResponseError, IWorkflowSettings } from './Interfaces';
import { getClientCredentialsToken } from './OAuth2Helper';
import { getSecretsProxy } from './Secrets';
import { getUserN8nFolderPath } from './UserSettings';
>>>>>>> 2491ccf4
import {
	getAllWorkflowExecutionMetadata,
	getWorkflowExecutionMetadata,
	setAllWorkflowExecutionMetadata,
	setWorkflowExecutionMetadata,
} from './WorkflowExecutionMetadata';
<<<<<<< HEAD
import { getSecretsProxy } from './Secrets';
import { getUserN8nFolderPath } from './UserSettings';
import Container from 'typedi';
=======
>>>>>>> 2491ccf4

axios.defaults.timeout = 300000;
// Prevent axios from adding x-form-www-urlencoded headers by default
axios.defaults.headers.post = {};
axios.defaults.headers.put = {};
axios.defaults.headers.patch = {};
axios.defaults.paramsSerializer = (params) => {
	if (params instanceof URLSearchParams) {
		return params.toString();
	}
	return stringify(params, { arrayFormat: 'indices' });
};

const pushFormDataValue = (form: FormData, key: string, value: any) => {
	if (value?.hasOwnProperty('value') && value.hasOwnProperty('options')) {
		form.append(key, value.value, value.options);
	} else {
		form.append(key, value);
	}
};

const createFormDataObject = (data: Record<string, unknown>) => {
	const formData = new FormData();
	const keys = Object.keys(data);
	keys.forEach((key) => {
		const formField = data[key];

		if (formField instanceof Array) {
			formField.forEach((item) => {
				pushFormDataValue(formData, key, item);
			});
		} else {
			pushFormDataValue(formData, key, formField);
		}
	});
	return formData;
};
function searchForHeader(headers: IDataObject, headerName: string) {
	if (headers === undefined) {
		return undefined;
	}

	const headerNames = Object.keys(headers);
	headerName = headerName.toLowerCase();
	return headerNames.find((thisHeader) => thisHeader.toLowerCase() === headerName);
}

async function generateContentLengthHeader(formData: FormData, headers: IDataObject) {
	if (!formData?.getLength) {
		return;
	}
	try {
		const length = await new Promise((res, rej) => {
			formData.getLength((error: Error | null, length: number) => {
				if (error) {
					rej(error);
					return;
				}
				res(length);
			});
		});
		headers = Object.assign(headers, {
			'content-length': length,
		});
	} catch (error) {
		Logger.error('Unable to calculate form data length', { error });
	}
}

async function parseRequestObject(requestObject: IDataObject) {
	// This function is a temporary implementation
	// That translates all http requests done via
	// the request library to axios directly
	// We are not using n8n's interface as it would
	// an unnecessary step, considering the `request`
	// helper can be deprecated and removed.
	const axiosConfig: AxiosRequestConfig = {};

	if (requestObject.headers !== undefined) {
		axiosConfig.headers = requestObject.headers as string;
	}

	// Let's start parsing the hardest part, which is the request body.
	// The process here is as following?
	// - Check if we have a `content-type` header. If this was set,
	//   we will follow
	// - Check if the `form` property was set. If yes, then it's x-www-form-urlencoded
	// - Check if the `formData` property exists. If yes, then it's multipart/form-data
	// - Lastly, we should have a regular `body` that is probably a JSON.

	const contentTypeHeaderKeyName =
		axiosConfig.headers &&
		Object.keys(axiosConfig.headers).find(
			(headerName) => headerName.toLowerCase() === 'content-type',
		);
	const contentType =
		contentTypeHeaderKeyName &&
		(axiosConfig.headers[contentTypeHeaderKeyName] as string | undefined);
	if (contentType === 'application/x-www-form-urlencoded' && requestObject.formData === undefined) {
		// there are nodes incorrectly created, informing the content type header
		// and also using formData. Request lib takes precedence for the formData.
		// We will do the same.
		// Merge body and form properties.
		if (typeof requestObject.body === 'string') {
			axiosConfig.data = requestObject.body;
		} else {
			const allData = Object.assign(requestObject.body || {}, requestObject.form || {}) as Record<
				string,
				string
			>;
			if (requestObject.useQuerystring === true) {
				axiosConfig.data = stringify(allData, { arrayFormat: 'repeat' });
			} else {
				axiosConfig.data = stringify(allData);
			}
		}
	} else if (contentType && contentType.includes('multipart/form-data') !== false) {
		if (requestObject.formData !== undefined && requestObject.formData instanceof FormData) {
			axiosConfig.data = requestObject.formData;
		} else {
			const allData: Partial<FormData> = {
				...(requestObject.body as object | undefined),
				...(requestObject.formData as object | undefined),
			};

			axiosConfig.data = createFormDataObject(allData);
		}
		// replace the existing header with a new one that
		// contains the boundary property.
		delete axiosConfig.headers[contentTypeHeaderKeyName];
		const headers = axiosConfig.data.getHeaders();
		axiosConfig.headers = Object.assign(axiosConfig.headers || {}, headers);
		await generateContentLengthHeader(axiosConfig.data, axiosConfig.headers);
	} else {
		// When using the `form` property it means the content should be x-www-form-urlencoded.
		if (requestObject.form !== undefined && requestObject.body === undefined) {
			// If we have only form
			axiosConfig.data =
				typeof requestObject.form === 'string'
					? stringify(requestObject.form, { format: 'RFC3986' })
					: stringify(requestObject.form).toString();
			if (axiosConfig.headers !== undefined) {
				const headerName = searchForHeader(axiosConfig.headers, 'content-type');
				if (headerName) {
					delete axiosConfig.headers[headerName];
				}
				axiosConfig.headers['Content-Type'] = 'application/x-www-form-urlencoded';
			} else {
				axiosConfig.headers = {
					'Content-Type': 'application/x-www-form-urlencoded',
				};
			}
		} else if (requestObject.formData !== undefined) {
			// remove any "content-type" that might exist.
			if (axiosConfig.headers !== undefined) {
				const headers = Object.keys(axiosConfig.headers);
				headers.forEach((header) =>
					header.toLowerCase() === 'content-type' ? delete axiosConfig.headers[header] : null,
				);
			}

			if (requestObject.formData instanceof FormData) {
				axiosConfig.data = requestObject.formData;
			} else {
				axiosConfig.data = createFormDataObject(requestObject.formData as Record<string, unknown>);
			}
			// Mix in headers as FormData creates the boundary.
			const headers = axiosConfig.data.getHeaders();
			axiosConfig.headers = Object.assign(axiosConfig.headers || {}, headers);
			await generateContentLengthHeader(axiosConfig.data, axiosConfig.headers);
		} else if (requestObject.body !== undefined) {
			// If we have body and possibly form
			if (requestObject.form !== undefined && requestObject.body) {
				// merge both objects when exist.
				requestObject.body = Object.assign(requestObject.body, requestObject.form);
			}
			axiosConfig.data = requestObject.body as FormData | GenericValue | GenericValue[];
		}
	}

	if (requestObject.uri !== undefined) {
		axiosConfig.url = requestObject.uri?.toString() as string;
	}

	if (requestObject.url !== undefined) {
		axiosConfig.url = requestObject.url?.toString() as string;
	}

	if (requestObject.baseURL !== undefined) {
		axiosConfig.baseURL = requestObject.baseURL?.toString() as string;
	}

	if (requestObject.method !== undefined) {
		axiosConfig.method = requestObject.method as Method;
	}

	if (requestObject.qs !== undefined && Object.keys(requestObject.qs as object).length > 0) {
		axiosConfig.params = requestObject.qs as IDataObject;
	}

	function hasArrayFormatOptions(
		arg: IDataObject,
	): arg is IDataObject & { qsStringifyOptions: { arrayFormat: 'repeat' | 'brackets' } } {
		if (
			typeof arg.qsStringifyOptions === 'object' &&
			arg.qsStringifyOptions !== null &&
			!Array.isArray(arg.qsStringifyOptions) &&
			'arrayFormat' in arg.qsStringifyOptions
		) {
			return true;
		}

		return false;
	}

	if (
		requestObject.useQuerystring === true ||
		(hasArrayFormatOptions(requestObject) &&
			requestObject.qsStringifyOptions.arrayFormat === 'repeat')
	) {
		axiosConfig.paramsSerializer = (params) => {
			return stringify(params, { arrayFormat: 'repeat' });
		};
	} else if (requestObject.useQuerystring === false) {
		axiosConfig.paramsSerializer = (params) => {
			return stringify(params, { arrayFormat: 'indices' });
		};
	}

	if (
		hasArrayFormatOptions(requestObject) &&
		requestObject.qsStringifyOptions.arrayFormat === 'brackets'
	) {
		axiosConfig.paramsSerializer = (params) => {
			return stringify(params, { arrayFormat: 'brackets' });
		};
	}

	if (requestObject.auth !== undefined) {
		// Check support for sendImmediately
		if ((requestObject.auth as IDataObject).bearer !== undefined) {
			axiosConfig.headers = Object.assign(axiosConfig.headers || {}, {
				// eslint-disable-next-line @typescript-eslint/restrict-template-expressions
				Authorization: `Bearer ${(requestObject.auth as IDataObject).bearer}`,
			});
		} else {
			const authObj = requestObject.auth as IDataObject;
			// Request accepts both user/username and pass/password
			axiosConfig.auth = {
				username: (authObj.user || authObj.username) as string,
				password: (authObj.password || authObj.pass) as string,
			};
		}
	}

	// Only set header if we have a body, otherwise it may fail
	if (requestObject.json === true) {
		// Add application/json headers - do not set charset as it breaks a lot of stuff
		// only add if no other accept headers was sent.
		const acceptHeaderExists =
			axiosConfig.headers === undefined
				? false
				: Object.keys(axiosConfig.headers)
						.map((headerKey) => headerKey.toLowerCase())
						.includes('accept');
		if (!acceptHeaderExists) {
			axiosConfig.headers = Object.assign(axiosConfig.headers || {}, {
				Accept: 'application/json',
			});
		}
	}
	if (requestObject.json === false || requestObject.json === undefined) {
		// Prevent json parsing
		axiosConfig.transformResponse = (res) => res;
	}

	// Axios will follow redirects by default, so we simply tell it otherwise if needed.
	if (
		requestObject.followRedirect === false &&
		((requestObject.method as string | undefined) || 'get').toLowerCase() === 'get'
	) {
		axiosConfig.maxRedirects = 0;
	}
	if (
		requestObject.followAllRedirects === false &&
		((requestObject.method as string | undefined) || 'get').toLowerCase() !== 'get'
	) {
		axiosConfig.maxRedirects = 0;
	}

	if (requestObject.rejectUnauthorized === false) {
		axiosConfig.httpsAgent = new Agent({
			rejectUnauthorized: false,
			secureOptions: crypto.constants.SSL_OP_LEGACY_SERVER_CONNECT,
		});
	}

	if (requestObject.timeout !== undefined) {
		axiosConfig.timeout = requestObject.timeout as number;
	}

	if (requestObject.proxy !== undefined) {
		// try our best to parse the url provided.
		if (typeof requestObject.proxy === 'string') {
			try {
				const url = new URL(requestObject.proxy);
				axiosConfig.proxy = {
					host: url.hostname,
					port: parseInt(url.port, 10),
					protocol: url.protocol,
				};
				if (!url.port) {
					// Sets port to a default if not informed
					if (url.protocol === 'http') {
						axiosConfig.proxy.port = 80;
					} else if (url.protocol === 'https') {
						axiosConfig.proxy.port = 443;
					}
				}
				if (url.username || url.password) {
					axiosConfig.proxy.auth = {
						username: url.username,
						password: url.password,
					};
				}
			} catch (error) {
				// Not a valid URL. We will try to simply parse stuff
				// such as user:pass@host:port without protocol (we'll assume http)
				if (requestObject.proxy.includes('@')) {
					const [userpass, hostport] = requestObject.proxy.split('@');
					const [username, password] = userpass.split(':');
					const [hostname, port] = hostport.split(':');
					axiosConfig.proxy = {
						host: hostname,
						port: parseInt(port, 10),
						protocol: 'http',
						auth: {
							username,
							password,
						},
					};
				} else if (requestObject.proxy.includes(':')) {
					const [hostname, port] = requestObject.proxy.split(':');
					axiosConfig.proxy = {
						host: hostname,
						port: parseInt(port, 10),
						protocol: 'http',
					};
				} else {
					axiosConfig.proxy = {
						host: requestObject.proxy,
						port: 80,
						protocol: 'http',
					};
				}
			}
		} else {
			axiosConfig.proxy = requestObject.proxy as AxiosProxyConfig;
		}
	}

	if (requestObject.useStream) {
		axiosConfig.responseType = 'stream';
	} else if (requestObject.encoding === null) {
		// When downloading files, return an arrayBuffer.
		axiosConfig.responseType = 'arraybuffer';
	}

	// If we don't set an accept header
	// Axios forces "application/json, text/plan, */*"
	// Which causes some nodes like NextCloud to break
	// as the service returns XML unless requested otherwise.
	const allHeaders = axiosConfig.headers ? Object.keys(axiosConfig.headers) : [];
	if (!allHeaders.some((headerKey) => headerKey.toLowerCase() === 'accept')) {
		axiosConfig.headers = Object.assign(axiosConfig.headers || {}, { accept: '*/*' });
	}
	if (
		requestObject.json !== false &&
		axiosConfig.data !== undefined &&
		axiosConfig.data !== '' &&
		!(axiosConfig.data instanceof Buffer) &&
		!allHeaders.some((headerKey) => headerKey.toLowerCase() === 'content-type')
	) {
		// Use default header for application/json
		// If we don't specify this here, axios will add
		// application/json; charset=utf-8
		// and this breaks a lot of stuff
		axiosConfig.headers = Object.assign(axiosConfig.headers || {}, {
			'content-type': 'application/json',
		});
	}

	if (requestObject.simple === false) {
		axiosConfig.validateStatus = () => true;
	}

	/**
	 * Missing properties:
	 * encoding (need testing)
	 * gzip (ignored - default already works)
	 * resolveWithFullResponse (implemented elsewhere)
	 */
	return axiosConfig;
}

function digestAuthAxiosConfig(
	axiosConfig: AxiosRequestConfig,
	response: AxiosResponse,
	auth: AxiosRequestConfig['auth'],
): AxiosRequestConfig {
	const authDetails = response.headers['www-authenticate']
		.split(',')
		.map((v: string) => v.split('='));
	if (authDetails) {
		const nonceCount = '000000001';
		const cnonce = crypto.randomBytes(24).toString('hex');
		const realm: string = authDetails
			.find((el: any) => el[0].toLowerCase().indexOf('realm') > -1)[1]
			.replace(/"/g, '');
		// If authDetails does not have opaque, we should not add it to authorization.
		const opaqueKV = authDetails.find((el: any) => el[0].toLowerCase().indexOf('opaque') > -1);
		const opaque: string = opaqueKV ? opaqueKV[1].replace(/"/g, '') : undefined;
		const nonce: string = authDetails
			.find((el: any) => el[0].toLowerCase().indexOf('nonce') > -1)[1]
			.replace(/"/g, '');
		const ha1 = crypto
			.createHash('md5')
			.update(`${auth?.username as string}:${realm}:${auth?.password as string}`)
			.digest('hex');
		const urlURL = new url.URL(axios.getUri(axiosConfig));
		const path = urlURL.pathname + urlURL.search;
		const ha2 = crypto
			.createHash('md5')
			.update(`${axiosConfig.method ?? 'GET'}:${path}`)
			.digest('hex');
		const response = crypto
			.createHash('md5')
			.update(`${ha1}:${nonce}:${nonceCount}:${cnonce}:auth:${ha2}`)
			.digest('hex');
		let authorization =
			`Digest username="${auth?.username as string}",realm="${realm}",` +
			`nonce="${nonce}",uri="${path}",qop="auth",algorithm="MD5",` +
			`response="${response}",nc="${nonceCount}",cnonce="${cnonce}"`;
		// Only when opaque exists, add it to authorization.
		if (opaque) {
			authorization += `,opaque="${opaque}"`;
		}
		if (axiosConfig.headers) {
			axiosConfig.headers.authorization = authorization;
		} else {
			axiosConfig.headers = { authorization };
		}
	}
	return axiosConfig;
}

type ConfigObject = {
	auth?: { sendImmediately: boolean };
	resolveWithFullResponse?: boolean;
	simple?: boolean;
};

interface IContentType {
	type: string;
	parameters: {
		charset: string;
		[key: string]: string;
	};
}

interface IContentDisposition {
	type: string;
	filename?: string;
}

function parseHeaderParameters(parameters: string[]): Record<string, string> {
	return parameters.reduce(
		(acc, param) => {
			const [key, value] = param.split('=');
			acc[key.toLowerCase().trim()] = decodeURIComponent(value);
			return acc;
		},
		{} as Record<string, string>,
	);
}

function parseContentType(contentType?: string): IContentType | null {
	if (!contentType) {
		return null;
	}

	const [type, ...parameters] = contentType.split(';');

	return {
		type: type.toLowerCase(),
		parameters: { charset: 'utf-8', ...parseHeaderParameters(parameters) },
	};
}

function parseFileName(filename?: string): string | undefined {
	if (filename?.startsWith('"') && filename?.endsWith('"')) {
		return filename.slice(1, -1);
	}

	return filename;
}

// https://datatracker.ietf.org/doc/html/rfc5987
function parseFileNameStar(filename?: string): string | undefined {
	const [_encoding, _locale, content] = filename?.split("'") ?? [];

	return content;
}

function parseContentDisposition(contentDisposition?: string): IContentDisposition | null {
	if (!contentDisposition) {
		return null;
	}

	// This is invalid syntax, but common
	// Example 'filename="example.png"' (instead of 'attachment; filename="example.png"')
	if (!contentDisposition.startsWith('attachment') && !contentDisposition.startsWith('inline')) {
		contentDisposition = `attachment; ${contentDisposition}`;
	}

	const [type, ...parameters] = contentDisposition.split(';');

	const parsedParameters = parseHeaderParameters(parameters);

	return {
		type,
		filename:
			parseFileNameStar(parsedParameters['filename*']) ?? parseFileName(parsedParameters.filename),
	};
}

export function parseIncomingMessage(message: IncomingMessage) {
	const contentType = parseContentType(message.headers['content-type']);
	if (contentType) {
		const { type, parameters } = contentType;
		message.contentType = type;
		message.encoding = parameters.charset.toLowerCase() as BufferEncoding;
	}

	const contentDisposition = parseContentDisposition(message.headers['content-disposition']);
	if (contentDisposition) {
		message.contentDisposition = contentDisposition;
	}
}

export async function proxyRequestToAxios(
	workflow: Workflow | undefined,
	additionalData: IWorkflowExecuteAdditionalData | undefined,
	node: INode | undefined,
	uriOrObject: string | object,
	options?: object,
): Promise<any> {
	let axiosConfig: AxiosRequestConfig = {
		maxBodyLength: Infinity,
		maxContentLength: Infinity,
	};
	let configObject: ConfigObject;
	if (uriOrObject !== undefined && typeof uriOrObject === 'string') {
		axiosConfig.url = uriOrObject;
	}
	if (uriOrObject !== undefined && typeof uriOrObject === 'object') {
		configObject = uriOrObject;
	} else {
		configObject = options || {};
	}

	axiosConfig = Object.assign(axiosConfig, await parseRequestObject(configObject));

	Logger.debug(
		'Proxying request to axios',
		// {
		// 	originalConfig: configObject,
		// 	parsedConfig: axiosConfig,
		// }
	);

	let requestFn: () => AxiosPromise;
	if (configObject.auth?.sendImmediately === false) {
		// for digest-auth
		requestFn = async () => {
			try {
				return await axios(axiosConfig);
			} catch (error) {
				const { response } = error;
				if (response?.status !== 401 || !response.headers['www-authenticate']?.includes('nonce')) {
					throw error;
				}
				const { auth } = axiosConfig;
				delete axiosConfig.auth;
				axiosConfig = digestAuthAxiosConfig(axiosConfig, response, auth);
				return await axios(axiosConfig);
			}
		};
	} else {
		requestFn = async () => axios(axiosConfig);
	}

	try {
		const response = await requestFn();
		let body = response.data;
		if (body instanceof IncomingMessage && axiosConfig.responseType === 'stream') {
			parseIncomingMessage(body);
		} else if (body === '') {
			body = axiosConfig.responseType === 'arraybuffer' ? Buffer.alloc(0) : undefined;
		}
		await additionalData?.hooks?.executeHookFunctions('nodeFetchedData', [workflow?.id, node]);
		return configObject.resolveWithFullResponse
			? {
					body,
					headers: response.headers,
					statusCode: response.status,
					statusMessage: response.statusText,
					request: response.request,
			  }
			: body;
	} catch (error) {
		const { config, response } = error;

		// Axios hydrates the original error with more data. We extract them.
		// https://github.com/axios/axios/blob/master/lib/core/enhanceError.js
		// Note: `code` is ignored as it's an expected part of the errorData.
		if (error.isAxiosError) {
			error.config = error.request = undefined;
			error.options = pick(config ?? {}, ['url', 'method', 'data', 'headers']);
			if (response) {
				Logger.debug('Request proxied to Axios failed', { status: response.status });
				let responseData = response.data;

				if (Buffer.isBuffer(responseData) || responseData instanceof Readable) {
					responseData = await Container.get(BinaryDataService)
						.binaryToBuffer(responseData)
						.then((buffer) => buffer.toString('utf-8'));
				}

				if (configObject.simple === false) {
					if (configObject.resolveWithFullResponse) {
						return {
							body: responseData,
							headers: response.headers,
							statusCode: response.status,
							statusMessage: response.statusText,
						};
					} else {
						return responseData;
					}
				}

				error.message = `${response.status as number} - ${JSON.stringify(responseData)}`;
				throw Object.assign(error, {
					statusCode: response.status,
					error: responseData,
					response: pick(response, ['headers', 'status', 'statusText']),
				});
			} else if ('rejectUnauthorized' in configObject && error.code?.includes('CERT')) {
				throw new NodeSSLError(error);
			}
		}

		throw error;
	}
}

function convertN8nRequestToAxios(n8nRequest: IHttpRequestOptions): AxiosRequestConfig {
	// Destructure properties with the same name first.
	const { headers, method, timeout, auth, proxy, url } = n8nRequest;

	const axiosRequest: AxiosRequestConfig = {
		headers: headers ?? {},
		method,
		timeout,
		auth,
		proxy,
		url,
		maxBodyLength: Infinity,
		maxContentLength: Infinity,
	} as AxiosRequestConfig;

	axiosRequest.params = n8nRequest.qs;

	if (n8nRequest.baseURL !== undefined) {
		axiosRequest.baseURL = n8nRequest.baseURL;
	}

	if (n8nRequest.disableFollowRedirect === true) {
		axiosRequest.maxRedirects = 0;
	}

	if (n8nRequest.encoding !== undefined) {
		axiosRequest.responseType = n8nRequest.encoding;
	}

	if (n8nRequest.skipSslCertificateValidation === true) {
		axiosRequest.httpsAgent = new Agent({
			rejectUnauthorized: false,
		});
	}

	if (n8nRequest.arrayFormat !== undefined) {
		axiosRequest.paramsSerializer = (params) => {
			return stringify(params, { arrayFormat: n8nRequest.arrayFormat });
		};
	}

	const { body } = n8nRequest;
	if (body) {
		// Let's add some useful header standards here.
		const existingContentTypeHeaderKey = searchForHeader(axiosRequest.headers, 'content-type');
		if (existingContentTypeHeaderKey === undefined) {
			axiosRequest.headers = axiosRequest.headers || {};
			// We are only setting content type headers if the user did
			// not set it already manually. We're not overriding, even if it's wrong.
			if (body instanceof FormData) {
				axiosRequest.headers = {
					...axiosRequest.headers,
					...body.getHeaders(),
				};
			} else if (body instanceof URLSearchParams) {
				axiosRequest.headers['Content-Type'] = 'application/x-www-form-urlencoded';
			}
		} else if (
			axiosRequest.headers[existingContentTypeHeaderKey] === 'application/x-www-form-urlencoded'
		) {
			axiosRequest.data = new URLSearchParams(n8nRequest.body as Record<string, string>);
		}
		// if there is a body and it's empty (does not have properties),
		// make sure not to send anything in it as some services fail when
		// sending GET request with empty body.
		if (typeof body === 'string' || (typeof body === 'object' && !isObjectEmpty(body))) {
			axiosRequest.data = body;
		}
	}

	if (n8nRequest.json) {
		const key = searchForHeader(axiosRequest.headers, 'accept');
		// If key exists, then the user has set both accept
		// header and the json flag. Header should take precedence.
		if (!key) {
			axiosRequest.headers.Accept = 'application/json';
		}
	}

	const userAgentHeader = searchForHeader(axiosRequest.headers, 'user-agent');
	// If key exists, then the user has set both accept
	// header and the json flag. Header should take precedence.
	if (!userAgentHeader) {
		axiosRequest.headers['User-Agent'] = 'n8n';
	}

	if (n8nRequest.ignoreHttpStatusErrors) {
		axiosRequest.validateStatus = () => true;
	}

	return axiosRequest;
}

async function httpRequest(
	requestOptions: IHttpRequestOptions,
): Promise<IN8nHttpFullResponse | IN8nHttpResponse> {
	let axiosRequest = convertN8nRequestToAxios(requestOptions);
	if (
		axiosRequest.data === undefined ||
		(axiosRequest.method !== undefined && axiosRequest.method.toUpperCase() === 'GET')
	) {
		delete axiosRequest.data;
	}
	let result: AxiosResponse<any>;
	try {
		result = await axios(axiosRequest);
	} catch (error) {
		if (requestOptions.auth?.sendImmediately === false) {
			const { response } = error;
			if (response?.status !== 401 || !response.headers['www-authenticate']?.includes('nonce')) {
				throw error;
			}

			const { auth } = axiosRequest;
			delete axiosRequest.auth;
			axiosRequest = digestAuthAxiosConfig(axiosRequest, response, auth);
			result = await axios(axiosRequest);
		}
		throw error;
	}

	if (requestOptions.returnFullResponse) {
		return {
			body: result.data,
			headers: result.headers,
			statusCode: result.status,
			statusMessage: result.statusText,
		};
	}

	return result.data;
}

export function getBinaryPath(binaryDataId: string): string {
	return Container.get(BinaryDataService).getPath(binaryDataId);
}

/**
 * Returns binary file metadata
 */
export async function getBinaryMetadata(binaryDataId: string): Promise<BinaryMetadata> {
	return Container.get(BinaryDataService).getMetadata(binaryDataId);
}

/**
 * Returns binary file stream for piping
 */
export function getBinaryStream(binaryDataId: string, chunkSize?: number): Readable {
	return Container.get(BinaryDataService).getAsStream(binaryDataId, chunkSize);
}

export function assertBinaryData(
	inputData: ITaskDataConnections,
	node: INode,
	itemIndex: number,
	propertyName: string,
	inputIndex: number,
): IBinaryData {
	const binaryKeyData = inputData.main[inputIndex]![itemIndex]!.binary;
	if (binaryKeyData === undefined) {
		throw new NodeOperationError(node, 'No binary data exists on item!', {
			itemIndex,
		});
	}

	const binaryPropertyData = binaryKeyData[propertyName];
	if (binaryPropertyData === undefined) {
		throw new NodeOperationError(node, `Item has no binary property called "${propertyName}"`, {
			itemIndex,
		});
	}

	return binaryPropertyData;
}

/**
 * Returns binary data buffer for given item index and property name.
 */
export async function getBinaryDataBuffer(
	inputData: ITaskDataConnections,
	itemIndex: number,
	propertyName: string,
	inputIndex: number,
): Promise<Buffer> {
	const binaryData = inputData.main[inputIndex]![itemIndex]!.binary![propertyName]!;
	return Container.get(BinaryDataService).getBinaryDataBuffer(binaryData);
}

/**
 * Store an incoming IBinaryData & related buffer using the configured binary data manager.
 *
 * @export
 * @param {IBinaryData} data
 * @param {Buffer | Readable} binaryData
 * @returns {Promise<IBinaryData>}
 */
export async function setBinaryDataBuffer(
	data: IBinaryData,
	binaryData: Buffer | Readable,
	executionId: string,
): Promise<IBinaryData> {
	return Container.get(BinaryDataService).store(data, binaryData, executionId);
}

export async function copyBinaryFile(
	executionId: string,
	filePath: string,
	fileName: string,
	mimeType?: string,
): Promise<IBinaryData> {
	let fileExtension: string | undefined;
	if (!mimeType) {
		// If no mime type is given figure it out

		if (filePath) {
			// Use file path to guess mime type
			const mimeTypeLookup = lookup(filePath);
			if (mimeTypeLookup) {
				mimeType = mimeTypeLookup;
			}
		}

		if (!mimeType) {
			// read the first bytes of the file to guess mime type
			const fileTypeData = await FileType.fromFile(filePath);
			if (fileTypeData) {
				mimeType = fileTypeData.mime;
				fileExtension = fileTypeData.ext;
			}
		}
	}

	if (!fileExtension && mimeType) {
		fileExtension = extension(mimeType) || undefined;
	}

	if (!mimeType) {
		// Fall back to text
		mimeType = 'text/plain';
	}

	const returnData: IBinaryData = {
		mimeType,
		fileType: fileTypeFromMimeType(mimeType),
		fileExtension,
		data: '',
	};

	if (fileName) {
		returnData.fileName = fileName;
	} else if (filePath) {
		returnData.fileName = path.parse(filePath).base;
	}

	return Container.get(BinaryDataService).copyBinaryFile(returnData, filePath, executionId);
}

/**
 * Takes a buffer and converts it into the format n8n uses. It encodes the binary data as
 * base64 and adds metadata.
 */
async function prepareBinaryData(
	binaryData: Buffer | Readable,
	executionId: string,
	filePath?: string,
	mimeType?: string,
): Promise<IBinaryData> {
	let fileExtension: string | undefined;
	if (binaryData instanceof IncomingMessage) {
		if (!filePath) {
			try {
				const { responseUrl } = binaryData;
				filePath =
					binaryData.contentDisposition?.filename ??
					((responseUrl && new URL(responseUrl).pathname) ?? binaryData.req?.path)?.slice(1);
			} catch {}
		}
		if (!mimeType) {
			mimeType = binaryData.contentType;
		}
	}

	if (!mimeType) {
		// If no mime type is given figure it out

		if (filePath) {
			// Use file path to guess mime type
			const mimeTypeLookup = lookup(filePath);
			if (mimeTypeLookup) {
				mimeType = mimeTypeLookup;
			}
		}

		if (!mimeType) {
			if (Buffer.isBuffer(binaryData)) {
				// Use buffer to guess mime type
				const fileTypeData = await FileType.fromBuffer(binaryData);
				if (fileTypeData) {
					mimeType = fileTypeData.mime;
					fileExtension = fileTypeData.ext;
				}
			} else if (binaryData instanceof IncomingMessage) {
				mimeType = binaryData.headers['content-type'];
			} else {
				// TODO: detect filetype from other kind of streams
			}
		}
	}

	if (!fileExtension && mimeType) {
		fileExtension = extension(mimeType) || undefined;
	}

	if (!mimeType) {
		// Fall back to text
		mimeType = 'text/plain';
	}

	const returnData: IBinaryData = {
		mimeType,
		fileType: fileTypeFromMimeType(mimeType),
		fileExtension,
		data: '',
	};

	if (filePath) {
		if (filePath.includes('?')) {
			// Remove maybe present query parameters
			filePath = filePath.split('?').shift();
		}

		const filePathParts = path.parse(filePath as string);

		if (filePathParts.dir !== '') {
			returnData.directory = filePathParts.dir;
		}
		returnData.fileName = filePathParts.base;

		// Remove the dot
		const fileExtension = filePathParts.ext.slice(1);
		if (fileExtension) {
			returnData.fileExtension = fileExtension;
		}
	}

	return setBinaryDataBuffer(returnData, binaryData, executionId);
}

/**
 * Makes a request using OAuth data for authentication
 *
 * @param {(OptionsWithUri | RequestPromiseOptions)} requestOptions
 *
 */
export async function requestOAuth2(
	this: IAllExecuteFunctions,
	credentialsType: string,
	requestOptions: OptionsWithUri | RequestPromiseOptions | IHttpRequestOptions,
	node: INode,
	additionalData: IWorkflowExecuteAdditionalData,
	oAuth2Options?: IOAuth2Options,
	isN8nRequest = false,
) {
	const credentials = await this.getCredentials(credentialsType);

	// Only the OAuth2 with authorization code grant needs connection
	if (
		credentials.grantType === OAuth2GrantType.authorizationCode &&
		credentials.oauthTokenData === undefined
	) {
		throw new Error('OAuth credentials not connected!');
	}

	const oAuthClient = new ClientOAuth2({
		clientId: credentials.clientId as string,
		clientSecret: credentials.clientSecret as string,
		accessTokenUri: credentials.accessTokenUrl as string,
		scopes: (credentials.scope as string).split(' '),
		ignoreSSLIssues: credentials.ignoreSSLIssues as boolean,
	});

	let oauthTokenData = credentials.oauthTokenData as ClientOAuth2TokenData;
	// if it's the first time using the credentials, get the access token and save it into the DB.
	if (
		credentials.grantType === OAuth2GrantType.clientCredentials &&
		(oauthTokenData === undefined || Object.keys(oauthTokenData).length === 0)
	) {
		const { data } = await getClientCredentialsToken(oAuthClient, credentials);
		// Find the credentials
		if (!node.credentials?.[credentialsType]) {
			throw new Error(
				`The node "${node.name}" does not have credentials of type "${credentialsType}"!`,
			);
		}

		const nodeCredentials = node.credentials[credentialsType];

		// Save the refreshed token
		await additionalData.credentialsHelper.updateCredentials(
			nodeCredentials,
			credentialsType,
			Object.assign(credentials, { oauthTokenData: data }),
		);

		oauthTokenData = data;
	}

	const accessToken =
		get(oauthTokenData, oAuth2Options?.property as string) || oauthTokenData.accessToken;
	const refreshToken = oauthTokenData.refreshToken;
	const token = oAuthClient.createToken(
		{
			...oauthTokenData,
			...(accessToken ? { access_token: accessToken } : {}),
			...(refreshToken ? { refresh_token: refreshToken } : {}),
		},
		oAuth2Options?.tokenType || oauthTokenData.tokenType,
	);

	(requestOptions as OptionsWithUri).rejectUnauthorized = !credentials.ignoreSSLIssues;

	// Signs the request by adding authorization headers or query parameters depending
	// on the token-type used.
	const newRequestOptions = token.sign(requestOptions as ClientOAuth2RequestObject);
	const newRequestHeaders = (newRequestOptions.headers = newRequestOptions.headers ?? {});
	// If keep bearer is false remove the it from the authorization header
	if (oAuth2Options?.keepBearer === false && typeof newRequestHeaders.Authorization === 'string') {
		newRequestHeaders.Authorization = newRequestHeaders.Authorization.split(' ')[1];
	}
	if (oAuth2Options?.keyToIncludeInAccessTokenHeader) {
		Object.assign(newRequestHeaders, {
			[oAuth2Options.keyToIncludeInAccessTokenHeader]: token.accessToken,
		});
	}
	if (isN8nRequest) {
		return this.helpers.httpRequest(newRequestOptions).catch(async (error: AxiosError) => {
			if (error.response?.status === 401) {
				Logger.debug(
					`OAuth2 token for "${credentialsType}" used by node "${node.name}" expired. Should revalidate.`,
				);
				const tokenRefreshOptions: IDataObject = {};
				if (oAuth2Options?.includeCredentialsOnRefreshOnBody) {
					const body: IDataObject = {
						client_id: credentials.clientId as string,
						...(credentials.grantType === 'authorizationCode' && {
							client_secret: credentials.clientSecret as string,
						}),
					};
					tokenRefreshOptions.body = body;
					tokenRefreshOptions.headers = {
						Authorization: '',
					};
				}

				let newToken;

				Logger.debug(
					`OAuth2 token for "${credentialsType}" used by node "${node.name}" has been renewed.`,
				);
				// if it's OAuth2 with client credentials grant type, get a new token
				// instead of refreshing it.
				if (OAuth2GrantType.clientCredentials === credentials.grantType) {
					newToken = await getClientCredentialsToken(token.client, credentials);
				} else {
					newToken = await token.refresh(tokenRefreshOptions as unknown as ClientOAuth2Options);
				}

				Logger.debug(
					`OAuth2 token for "${credentialsType}" used by node "${node.name}" has been renewed.`,
				);

				credentials.oauthTokenData = newToken.data;
				// Find the credentials
				if (!node.credentials?.[credentialsType]) {
					throw new Error(
						`The node "${node.name}" does not have credentials of type "${credentialsType}"!`,
					);
				}
				const nodeCredentials = node.credentials[credentialsType];
				await additionalData.credentialsHelper.updateCredentials(
					nodeCredentials,
					credentialsType,
					credentials,
				);
				const refreshedRequestOption = newToken.sign(requestOptions as ClientOAuth2RequestObject);

				if (oAuth2Options?.keyToIncludeInAccessTokenHeader) {
					Object.assign(newRequestHeaders, {
						[oAuth2Options.keyToIncludeInAccessTokenHeader]: token.accessToken,
					});
				}

				return this.helpers.httpRequest(refreshedRequestOption);
			}
			throw error;
		});
	}
	const tokenExpiredStatusCode =
		oAuth2Options?.tokenExpiredStatusCode === undefined
			? 401
			: oAuth2Options?.tokenExpiredStatusCode;

	return this.helpers
		.request(newRequestOptions)
		.then((response) => {
			const requestOptions = newRequestOptions as any;
			if (
				requestOptions.resolveWithFullResponse === true &&
				requestOptions.simple === false &&
				response.statusCode === tokenExpiredStatusCode
			) {
				throw response;
			}
			return response;
		})
		.catch(async (error: IResponseError) => {
			if (error.statusCode === tokenExpiredStatusCode) {
				// Token is probably not valid anymore. So try refresh it.
				const tokenRefreshOptions: IDataObject = {};
				if (oAuth2Options?.includeCredentialsOnRefreshOnBody) {
					const body: IDataObject = {
						client_id: credentials.clientId,
						client_secret: credentials.clientSecret,
					};
					tokenRefreshOptions.body = body;
					// Override authorization property so the credentials are not included in it
					tokenRefreshOptions.headers = {
						Authorization: '',
					};
				}
				Logger.debug(
					`OAuth2 token for "${credentialsType}" used by node "${node.name}" expired. Should revalidate.`,
				);

				let newToken;

				// if it's OAuth2 with client credentials grant type, get a new token
				// instead of refreshing it.
				if (OAuth2GrantType.clientCredentials === credentials.grantType) {
					newToken = await getClientCredentialsToken(token.client, credentials);
				} else {
					newToken = await token.refresh(tokenRefreshOptions as unknown as ClientOAuth2Options);
				}
				Logger.debug(
					`OAuth2 token for "${credentialsType}" used by node "${node.name}" has been renewed.`,
				);

				credentials.oauthTokenData = newToken.data;

				// Find the credentials
				if (!node.credentials?.[credentialsType]) {
					throw new Error(
						`The node "${node.name}" does not have credentials of type "${credentialsType}"!`,
					);
				}
				const nodeCredentials = node.credentials[credentialsType];

				// Save the refreshed token
				await additionalData.credentialsHelper.updateCredentials(
					nodeCredentials,
					credentialsType,
					credentials as unknown as ICredentialDataDecryptedObject,
				);

				Logger.debug(
					`OAuth2 token for "${credentialsType}" used by node "${node.name}" has been saved to database successfully.`,
				);

				// Make the request again with the new token
				const newRequestOptions = newToken.sign(requestOptions as ClientOAuth2RequestObject);
				newRequestOptions.headers = newRequestOptions.headers ?? {};

				if (oAuth2Options?.keyToIncludeInAccessTokenHeader) {
					Object.assign(newRequestOptions.headers, {
						[oAuth2Options.keyToIncludeInAccessTokenHeader]: token.accessToken,
					});
				}

				return this.helpers.request(newRequestOptions);
			}

			// Unknown error so simply throw it
			throw error;
		});
}

/**
 * Makes a request using OAuth1 data for authentication
 */
export async function requestOAuth1(
	this: IAllExecuteFunctions,
	credentialsType: string,
	requestOptions: OptionsWithUrl | OptionsWithUri | RequestPromiseOptions | IHttpRequestOptions,
	isN8nRequest = false,
) {
	const credentials = await this.getCredentials(credentialsType);

	if (credentials === undefined) {
		throw new Error('No credentials were returned!');
	}

	if (credentials.oauthTokenData === undefined) {
		throw new Error('OAuth credentials not connected!');
	}

	const oauth = new clientOAuth1({
		consumer: {
			key: credentials.consumerKey as string,
			secret: credentials.consumerSecret as string,
		},
		signature_method: credentials.signatureMethod as string,
		hash_function(base, key) {
			let algorithm: string;
			switch (credentials.signatureMethod) {
				case 'HMAC-SHA256':
					algorithm = 'sha256';
					break;
				case 'HMAC-SHA512':
					algorithm = 'sha512';
					break;
				default:
					algorithm = 'sha1';
					break;
			}
			return createHmac(algorithm, key).update(base).digest('base64');
		},
	});

	const oauthTokenData = credentials.oauthTokenData as IDataObject;

	const token: Token = {
		key: oauthTokenData.oauth_token as string,
		secret: oauthTokenData.oauth_token_secret as string,
	};

	// @ts-expect-error @TECH_DEBT: Remove request library
	requestOptions.data = { ...requestOptions.qs, ...requestOptions.form };

	// Fixes issue that OAuth1 library only works with "url" property and not with "uri"
	// @ts-expect-error @TECH_DEBT: Remove request library
	if (requestOptions.uri && !requestOptions.url) {
		// @ts-expect-error @TECH_DEBT: Remove request library
		requestOptions.url = requestOptions.uri;
		// @ts-expect-error @TECH_DEBT: Remove request library
		delete requestOptions.uri;
	}

	requestOptions.headers = oauth.toHeader(
		oauth.authorize(requestOptions as unknown as clientOAuth1.RequestOptions, token),
	);
	if (isN8nRequest) {
		return this.helpers.httpRequest(requestOptions as IHttpRequestOptions);
	}

	return this.helpers.request(requestOptions).catch(async (error: IResponseError) => {
		// Unknown error so simply throw it
		throw error;
	});
}

export async function httpRequestWithAuthentication(
	this: IAllExecuteFunctions,
	credentialsType: string,
	requestOptions: IHttpRequestOptions,
	workflow: Workflow,
	node: INode,
	additionalData: IWorkflowExecuteAdditionalData,
	additionalCredentialOptions?: IAdditionalCredentialOptions,
) {
	let credentialsDecrypted: ICredentialDataDecryptedObject | undefined;
	try {
		const parentTypes = additionalData.credentialsHelper.getParentTypes(credentialsType);
		if (parentTypes.includes('oAuth1Api')) {
			return await requestOAuth1.call(this, credentialsType, requestOptions, true);
		}
		if (parentTypes.includes('oAuth2Api')) {
			return await requestOAuth2.call(
				this,
				credentialsType,
				requestOptions,
				node,
				additionalData,
				additionalCredentialOptions?.oauth2,
				true,
			);
		}

		if (additionalCredentialOptions?.credentialsDecrypted) {
			credentialsDecrypted = additionalCredentialOptions.credentialsDecrypted.data;
		} else {
			credentialsDecrypted = await this.getCredentials(credentialsType);
		}

		if (credentialsDecrypted === undefined) {
			throw new NodeOperationError(
				node,
				`Node "${node.name}" does not have any credentials of type "${credentialsType}" set!`,
				{ severity: 'warning' },
			);
		}

		const data = await additionalData.credentialsHelper.preAuthentication(
			{ helpers: this.helpers },
			credentialsDecrypted,
			credentialsType,
			node,
			false,
		);

		if (data) {
			// make the updated property in the credentials
			// available to the authenticate method
			Object.assign(credentialsDecrypted, data);
		}

		requestOptions = await additionalData.credentialsHelper.authenticate(
			credentialsDecrypted,
			credentialsType,
			requestOptions,
			workflow,
			node,
			additionalData.timezone,
		);
		return await httpRequest(requestOptions);
	} catch (error) {
		// if there is a pre authorization method defined and
		// the method failed due to unauthorized request
		if (
			error.response?.status === 401 &&
			additionalData.credentialsHelper.preAuthentication !== undefined
		) {
			try {
				if (credentialsDecrypted !== undefined) {
					// try to refresh the credentials
					const data = await additionalData.credentialsHelper.preAuthentication(
						{ helpers: this.helpers },
						credentialsDecrypted,
						credentialsType,
						node,
						true,
					);

					if (data) {
						// make the updated property in the credentials
						// available to the authenticate method
						Object.assign(credentialsDecrypted, data);
					}

					requestOptions = await additionalData.credentialsHelper.authenticate(
						credentialsDecrypted,
						credentialsType,
						requestOptions,
						workflow,
						node,
						additionalData.timezone,
					);
				}
				// retry the request
				return await httpRequest(requestOptions);
			} catch (error) {
				throw new NodeApiError(this.getNode(), error);
			}
		}

		throw new NodeApiError(this.getNode(), error);
	}
}

/**
 * Takes generic input data and brings it into the json format n8n uses.
 *
 * @param {(IDataObject | IDataObject[])} jsonData
 */
export function returnJsonArray(jsonData: IDataObject | IDataObject[]): INodeExecutionData[] {
	const returnData: INodeExecutionData[] = [];

	if (!Array.isArray(jsonData)) {
		jsonData = [jsonData];
	}

	jsonData.forEach((data: IDataObject & { json?: IDataObject }) => {
		if (data?.json) {
			// We already have the JSON key so avoid double wrapping
			returnData.push({ ...data, json: data.json });
		} else {
			returnData.push({ json: data });
		}
	});

	return returnData;
}

/**
 * Takes generic input data and brings it into the new json, pairedItem format n8n uses.
 * @param {(IPairedItemData)} itemData
 * @param {(INodeExecutionData[])} inputData
 */
export function constructExecutionMetaData(
	inputData: INodeExecutionData[],
	options: { itemData: IPairedItemData | IPairedItemData[] },
): NodeExecutionWithMetadata[] {
	const { itemData } = options;
	return inputData.map((data: INodeExecutionData) => {
		const { json, ...rest } = data;
		return { json, pairedItem: itemData, ...rest } as NodeExecutionWithMetadata;
	});
}

/**
 * Automatically put the objects under a 'json' key and don't error,
 * if some objects contain json/binary keys and others don't, throws error 'Inconsistent item format'
 *
 * @param {INodeExecutionData | INodeExecutionData[]} executionData
 */
export function normalizeItems(
	executionData: INodeExecutionData | INodeExecutionData[],
): INodeExecutionData[] {
	if (typeof executionData === 'object' && !Array.isArray(executionData)) {
		executionData = executionData.json ? [executionData] : [{ json: executionData as IDataObject }];
	}

	if (executionData.every((item) => typeof item === 'object' && 'json' in item))
		return executionData;

	if (executionData.some((item) => typeof item === 'object' && 'json' in item)) {
		throw new Error('Inconsistent item format');
	}

	if (executionData.every((item) => typeof item === 'object' && 'binary' in item)) {
		const normalizedItems: INodeExecutionData[] = [];
		executionData.forEach((item) => {
			const json = Object.keys(item).reduce((acc, key) => {
				if (key === 'binary') return acc;
				return { ...acc, [key]: item[key] };
			}, {});

			normalizedItems.push({
				json,
				binary: item.binary,
			});
		});
		return normalizedItems;
	}

	if (executionData.some((item) => typeof item === 'object' && 'binary' in item)) {
		throw new Error('Inconsistent item format');
	}

	return executionData.map((item) => {
		return { json: item };
	});
}

// TODO: Move up later
export async function requestWithAuthentication(
	this: IAllExecuteFunctions,
	credentialsType: string,
	requestOptions: OptionsWithUri | RequestPromiseOptions,
	workflow: Workflow,
	node: INode,
	additionalData: IWorkflowExecuteAdditionalData,
	additionalCredentialOptions?: IAdditionalCredentialOptions,
) {
	let credentialsDecrypted: ICredentialDataDecryptedObject | undefined;

	try {
		const parentTypes = additionalData.credentialsHelper.getParentTypes(credentialsType);

		if (parentTypes.includes('oAuth1Api')) {
			return await requestOAuth1.call(this, credentialsType, requestOptions, false);
		}
		if (parentTypes.includes('oAuth2Api')) {
			return await requestOAuth2.call(
				this,
				credentialsType,
				requestOptions,
				node,
				additionalData,
				additionalCredentialOptions?.oauth2,
				false,
			);
		}

		if (additionalCredentialOptions?.credentialsDecrypted) {
			credentialsDecrypted = additionalCredentialOptions.credentialsDecrypted.data;
		} else {
			credentialsDecrypted = await this.getCredentials(credentialsType);
		}

		if (credentialsDecrypted === undefined) {
			throw new NodeOperationError(
				node,
				`Node "${node.name}" does not have any credentials of type "${credentialsType}" set!`,
				{ severity: 'warning' },
			);
		}

		const data = await additionalData.credentialsHelper.preAuthentication(
			{ helpers: this.helpers },
			credentialsDecrypted,
			credentialsType,
			node,
			false,
		);

		if (data) {
			// make the updated property in the credentials
			// available to the authenticate method
			Object.assign(credentialsDecrypted, data);
		}

		requestOptions = await additionalData.credentialsHelper.authenticate(
			credentialsDecrypted,
			credentialsType,
			requestOptions as IHttpRequestOptions,
			workflow,
			node,
			additionalData.timezone,
		);
		return await proxyRequestToAxios(workflow, additionalData, node, requestOptions as IDataObject);
	} catch (error) {
		try {
			if (credentialsDecrypted !== undefined) {
				// try to refresh the credentials
				const data = await additionalData.credentialsHelper.preAuthentication(
					{ helpers: this.helpers },
					credentialsDecrypted,
					credentialsType,
					node,
					true,
				);

				if (data) {
					// make the updated property in the credentials
					// available to the authenticate method
					Object.assign(credentialsDecrypted, data);
					requestOptions = await additionalData.credentialsHelper.authenticate(
						credentialsDecrypted,
						credentialsType,
						requestOptions as IHttpRequestOptions,
						workflow,
						node,
						additionalData.timezone,
					);
					// retry the request
					return await proxyRequestToAxios(
						workflow,
						additionalData,
						node,
						requestOptions as IDataObject,
					);
				}
			}
			throw error;
		} catch (error) {
			throw new NodeApiError(this.getNode(), error);
		}
	}
}

/**
 * Returns the additional keys for Expressions and Function-Nodes
 *
 */
export function getAdditionalKeys(
	additionalData: IWorkflowExecuteAdditionalData,
	mode: WorkflowExecuteMode,
	runExecutionData: IRunExecutionData | null,
	options?: { secretsEnabled?: boolean },
): IWorkflowDataProxyAdditionalKeys {
	const executionId = additionalData.executionId || PLACEHOLDER_EMPTY_EXECUTION_ID;
	const resumeUrl = `${additionalData.webhookWaitingBaseUrl}/${executionId}`;
	return {
		$execution: {
			id: executionId,
			mode: mode === 'manual' ? 'test' : 'production',
			resumeUrl,
			customData: runExecutionData
				? {
						set(key: string, value: string): void {
							try {
								setWorkflowExecutionMetadata(runExecutionData, key, value);
							} catch (e) {
								if (mode === 'manual') {
									throw e;
								}
								Logger.verbose(e.message);
							}
						},
						setAll(obj: Record<string, string>): void {
							try {
								setAllWorkflowExecutionMetadata(runExecutionData, obj);
							} catch (e) {
								if (mode === 'manual') {
									throw e;
								}
								Logger.verbose(e.message);
							}
						},
						get(key: string): string {
							return getWorkflowExecutionMetadata(runExecutionData, key);
						},
						getAll(): Record<string, string> {
							return getAllWorkflowExecutionMetadata(runExecutionData);
						},
				  }
				: undefined,
		},
		$vars: additionalData.variables,
		$secrets: options?.secretsEnabled ? getSecretsProxy(additionalData) : undefined,

		// deprecated
		$executionId: executionId,
		$resumeWebhookUrl: resumeUrl,
	};
}

/**
 * Returns the requested decrypted credentials if the node has access to them.
 *
 * @param {Workflow} workflow Workflow which requests the data
 * @param {INode} node Node which request the data
 * @param {string} type The credential type to return
 */
export async function getCredentials(
	workflow: Workflow,
	node: INode,
	type: string,
	additionalData: IWorkflowExecuteAdditionalData,
	mode: WorkflowExecuteMode,
	runExecutionData?: IRunExecutionData | null,
	runIndex?: number,
	connectionInputData?: INodeExecutionData[],
	itemIndex?: number,
): Promise<ICredentialDataDecryptedObject> {
	// Get the NodeType as it has the information if the credentials are required
	const nodeType = workflow.nodeTypes.getByNameAndVersion(node.type, node.typeVersion);
	if (nodeType === undefined) {
		throw new NodeOperationError(
			node,
			`Node type "${node.type}" is not known so can not get credentials!`,
		);
	}

	// Hardcode for now for security reasons that only a single node can access
	// all credentials
	const fullAccess = ['n8n-nodes-base.httpRequest'].includes(node.type);

	let nodeCredentialDescription: INodeCredentialDescription | undefined;
	if (!fullAccess) {
		if (nodeType.description.credentials === undefined) {
			throw new NodeOperationError(
				node,
				`Node type "${node.type}" does not have any credentials defined!`,
				{ severity: 'warning' },
			);
		}

		nodeCredentialDescription = nodeType.description.credentials.find(
			(credentialTypeDescription) => credentialTypeDescription.name === type,
		);
		if (nodeCredentialDescription === undefined) {
			throw new NodeOperationError(
				node,
				`Node type "${node.type}" does not have any credentials of type "${type}" defined!`,
				{ severity: 'warning' },
			);
		}

		if (
			!NodeHelpers.displayParameter(
				additionalData.currentNodeParameters || node.parameters,
				nodeCredentialDescription,
				node,
				node.parameters,
			)
		) {
			// Credentials should not be displayed even if they would be defined
			throw new NodeOperationError(node, 'Credentials not found');
		}
	}

	// Check if node has any credentials defined
	if (!fullAccess && !node.credentials?.[type]) {
		// If none are defined check if the credentials are required or not

		if (nodeCredentialDescription?.required === true) {
			// Credentials are required so error
			if (!node.credentials) {
				throw new NodeOperationError(node, 'Node does not have any credentials set!', {
					severity: 'warning',
				});
			}
			if (!node.credentials[type]) {
				throw new NodeOperationError(
					node,
					`Node does not have any credentials set for "${type}"!`,
					{ severity: 'warning' },
				);
			}
		} else {
			// Credentials are not required
			throw new NodeOperationError(node, 'Node does not require credentials');
		}
	}

	if (fullAccess && !node.credentials?.[type]) {
		// Make sure that fullAccess nodes still behave like before that if they
		// request access to credentials that are currently not set it returns undefined
		throw new NodeOperationError(node, 'Credentials not found');
	}

	let expressionResolveValues: ICredentialsExpressionResolveValues | undefined;
	if (connectionInputData && runExecutionData && runIndex !== undefined) {
		expressionResolveValues = {
			connectionInputData,
			itemIndex: itemIndex || 0,
			node,
			runExecutionData,
			runIndex,
			workflow,
		} as ICredentialsExpressionResolveValues;
	}

	const nodeCredentials = node.credentials
		? node.credentials[type]
		: ({} as INodeCredentialsDetails);

	// TODO: solve using credentials via expression
	// if (name.charAt(0) === '=') {
	// 	// If the credential name is an expression resolve it
	// 	const additionalKeys = getAdditionalKeys(additionalData, mode);
	// 	name = workflow.expression.getParameterValue(
	// 		name,
	// 		runExecutionData || null,
	// 		runIndex || 0,
	// 		itemIndex || 0,
	// 		node.name,
	// 		connectionInputData || [],
	// 		mode,
	// 		additionalKeys,
	// 	) as string;
	// }

	const decryptedDataObject = await additionalData.credentialsHelper.getDecrypted(
		additionalData,
		nodeCredentials,
		type,
		mode,
		additionalData.timezone,
		false,
		expressionResolveValues,
	);

	return decryptedDataObject;
}

/**
 * Clean up parameter data to make sure that only valid data gets returned
 * INFO: Currently only converts Luxon Dates as we know for sure it will not be breaking
 */
function cleanupParameterData(inputData: NodeParameterValueType): void {
	if (typeof inputData !== 'object' || inputData === null) {
		return;
	}

	if (Array.isArray(inputData)) {
		inputData.forEach((value) => cleanupParameterData(value as NodeParameterValueType));
		return;
	}

	if (typeof inputData === 'object') {
		Object.keys(inputData).forEach((key) => {
			if (typeof inputData[key as keyof typeof inputData] === 'object') {
				if (inputData[key as keyof typeof inputData]?.constructor.name === 'DateTime') {
					// Is a special luxon date so convert to string
					inputData[key as keyof typeof inputData] =
						inputData[key as keyof typeof inputData]?.toString();
				} else {
					cleanupParameterData(inputData[key as keyof typeof inputData]);
				}
			}
		});
	}
}

const validateResourceMapperValue = (
	parameterName: string,
	paramValues: { [key: string]: unknown },
	node: INode,
	skipRequiredCheck = false,
): ExtendedValidationResult => {
	const result: ExtendedValidationResult = { valid: true, newValue: paramValues };
	const paramNameParts = parameterName.split('.');
	if (paramNameParts.length !== 2) {
		return result;
	}
	const resourceMapperParamName = paramNameParts[0];
	const resourceMapperField = node.parameters[resourceMapperParamName];
	if (!resourceMapperField || !isResourceMapperValue(resourceMapperField)) {
		return result;
	}
	const schema = resourceMapperField.schema;
	const paramValueNames = Object.keys(paramValues);
	for (let i = 0; i < paramValueNames.length; i++) {
		const key = paramValueNames[i];
		const resolvedValue = paramValues[key];
		const schemaEntry = schema.find((s) => s.id === key);

		if (
			!skipRequiredCheck &&
			schemaEntry?.required === true &&
			schemaEntry.type !== 'boolean' &&
			!resolvedValue
		) {
			return {
				valid: false,
				errorMessage: `The value "${String(key)}" is required but not set`,
				fieldName: key,
			};
		}

		if (schemaEntry?.type) {
			const validationResult = validateFieldType(
				key,
				resolvedValue,
				schemaEntry.type,
				schemaEntry.options,
			);
			if (!validationResult.valid) {
				return { ...validationResult, fieldName: key };
			} else {
				// If it's valid, set the casted value
				paramValues[key] = validationResult.newValue;
			}
		}
	}
	return result;
};

const validateCollection = (
	node: INode,
	runIndex: number,
	itemIndex: number,
	propertyDescription: INodeProperties,
	parameterPath: string[],
	validationResult: ExtendedValidationResult,
): ExtendedValidationResult => {
	let nestedDescriptions: INodeProperties[] | undefined;

	if (propertyDescription.type === 'fixedCollection') {
		nestedDescriptions = (propertyDescription.options as INodePropertyCollection[]).find(
			(entry) => entry.name === parameterPath[1],
		)?.values;
	}

	if (propertyDescription.type === 'collection') {
		nestedDescriptions = propertyDescription.options as INodeProperties[];
	}

	if (!nestedDescriptions) {
		return validationResult;
	}

	const validationMap: {
		[key: string]: { type: FieldType; displayName: string; options?: INodePropertyOptions[] };
	} = {};

	for (const prop of nestedDescriptions) {
		if (!prop.validateType || prop.ignoreValidationDuringExecution) continue;

		validationMap[prop.name] = {
			type: prop.validateType,
			displayName: prop.displayName,
			options:
				prop.validateType === 'options' ? (prop.options as INodePropertyOptions[]) : undefined,
		};
	}

	if (!Object.keys(validationMap).length) {
		return validationResult;
	}

	for (const value of Array.isArray(validationResult.newValue)
		? (validationResult.newValue as IDataObject[])
		: [validationResult.newValue as IDataObject]) {
		for (const key of Object.keys(value)) {
			if (!validationMap[key]) continue;

			const fieldValidationResult = validateFieldType(
				key,
				value[key],
				validationMap[key].type,
				validationMap[key].options,
			);

			if (!fieldValidationResult.valid) {
				throw new ExpressionError(
					`Invalid input for field '${validationMap[key].displayName}' inside '${propertyDescription.displayName}' in [item ${itemIndex}]`,
					{
						description: fieldValidationResult.errorMessage,
						runIndex,
						itemIndex,
						nodeCause: node.name,
					},
				);
			}
			value[key] = fieldValidationResult.newValue;
		}
	}

	return validationResult;
};

export const validateValueAgainstSchema = (
	node: INode,
	nodeType: INodeType,
	parameterValue: string | number | boolean | object | null | undefined,
	parameterName: string,
	runIndex: number,
	itemIndex: number,
) => {
	const parameterPath = parameterName.split('.');

	const propertyDescription = nodeType.description.properties.find(
		(prop) =>
			parameterPath[0] === prop.name && NodeHelpers.displayParameter(node.parameters, prop, node),
	);

	if (!propertyDescription) {
		return parameterValue;
	}

	let validationResult: ExtendedValidationResult = { valid: true, newValue: parameterValue };

	if (
		parameterPath.length === 1 &&
		propertyDescription.validateType &&
		!propertyDescription.ignoreValidationDuringExecution
	) {
		validationResult = validateFieldType(
			parameterName,
			parameterValue,
			propertyDescription.validateType,
		);
	} else if (
		propertyDescription.type === 'resourceMapper' &&
		parameterPath[1] === 'value' &&
		typeof parameterValue === 'object'
	) {
		validationResult = validateResourceMapperValue(
			parameterName,
			parameterValue as { [key: string]: unknown },
			node,
			propertyDescription.typeOptions?.resourceMapper?.mode !== 'add',
		);
	} else if (['fixedCollection', 'collection'].includes(propertyDescription.type)) {
		validationResult = validateCollection(
			node,
			runIndex,
			itemIndex,
			propertyDescription,
			parameterPath,
			validationResult,
		);
	}

	if (!validationResult.valid) {
		throw new ExpressionError(
			`Invalid input for '${
				validationResult.fieldName
					? String(validationResult.fieldName)
					: propertyDescription.displayName
			}' [item ${itemIndex}]`,
			{
				description: validationResult.errorMessage,
				runIndex,
				itemIndex,
				nodeCause: node.name,
			},
		);
	}
	return validationResult.newValue;
};

/**
 * Returns the requested resolved (all expressions replaced) node parameters.
 *
 * @param {(IRunExecutionData | null)} runExecutionData
 */
export function getNodeParameter(
	workflow: Workflow,
	runExecutionData: IRunExecutionData | null,
	runIndex: number,
	connectionInputData: INodeExecutionData[],
	node: INode,
	parameterName: string,
	itemIndex: number,
	mode: WorkflowExecuteMode,
	timezone: string,
	additionalKeys: IWorkflowDataProxyAdditionalKeys,
	executeData?: IExecuteData,
	fallbackValue?: any,
	options?: IGetNodeParameterOptions,
): NodeParameterValueType | object {
	const nodeType = workflow.nodeTypes.getByNameAndVersion(node.type, node.typeVersion);
	if (nodeType === undefined) {
		throw new Error(`Node type "${node.type}" is not known so can not return parameter value!`);
	}

	const value = get(node.parameters, parameterName, fallbackValue);

	if (value === undefined) {
		throw new Error(`Could not get parameter "${parameterName}"!`);
	}

	if (options?.rawExpressions) {
		return value;
	}

	let returnData;
	try {
		returnData = workflow.expression.getParameterValue(
			value,
			runExecutionData,
			runIndex,
			itemIndex,
			node.name,
			connectionInputData,
			mode,
			timezone,
			additionalKeys,
			executeData,
		);
		cleanupParameterData(returnData);
	} catch (e) {
		if (e instanceof ExpressionError && node.continueOnFail && node.type === 'n8n-nodes-base.set') {
			// https://linear.app/n8n/issue/PAY-684
			returnData = [{ name: undefined, value: undefined }];
		} else {
			if (e.context) e.context.parameter = parameterName;
			e.cause = value;
			throw e;
		}
	}

	// This is outside the try/catch because it throws errors with proper messages
	if (options?.extractValue) {
		returnData = extractValue(returnData, parameterName, node, nodeType);
	}

	// Validate parameter value if it has a schema defined(RMC) or validateType defined
	returnData = validateValueAgainstSchema(
		node,
		nodeType,
		returnData,
		parameterName,
		runIndex,
		itemIndex,
	);

	return returnData;
}

/**
 * Returns if execution should be continued even if there was an error.
 *
 */
export function continueOnFail(node: INode): boolean {
	return get(node, 'continueOnFail', false);
}

/**
 * Returns the webhook URL of the webhook with the given name
 *
 */
export function getNodeWebhookUrl(
	name: string,
	workflow: Workflow,
	node: INode,
	additionalData: IWorkflowExecuteAdditionalData,
	mode: WorkflowExecuteMode,
	timezone: string,
	additionalKeys: IWorkflowDataProxyAdditionalKeys,
	isTest?: boolean,
): string | undefined {
	let baseUrl = additionalData.webhookBaseUrl;
	if (isTest === true) {
		baseUrl = additionalData.webhookTestBaseUrl;
	}

	// eslint-disable-next-line @typescript-eslint/no-use-before-define
	const webhookDescription = getWebhookDescription(name, workflow, node);
	if (webhookDescription === undefined) {
		return undefined;
	}

	const path = workflow.expression.getSimpleParameterValue(
		node,
		webhookDescription.path,
		mode,
		timezone,
		additionalKeys,
	);
	if (path === undefined) {
		return undefined;
	}

	const isFullPath: boolean = workflow.expression.getSimpleParameterValue(
		node,
		webhookDescription.isFullPath,
		mode,
		timezone,
		additionalKeys,
		undefined,
		false,
	) as boolean;
	return NodeHelpers.getNodeWebhookUrl(baseUrl, workflow.id!, node, path.toString(), isFullPath);
}

/**
 * Returns the timezone for the workflow
 *
 */
export function getTimezone(
	workflow: Workflow,
	additionalData: IWorkflowExecuteAdditionalData,
): string {
	// eslint-disable-next-line @typescript-eslint/prefer-optional-chain
	if (workflow.settings !== undefined && workflow.settings.timezone !== undefined) {
		return (workflow.settings as IWorkflowSettings).timezone as string;
	}
	return additionalData.timezone;
}

/**
 * Returns the full webhook description of the webhook with the given name
 *
 */
export function getWebhookDescription(
	name: string,
	workflow: Workflow,
	node: INode,
): IWebhookDescription | undefined {
	const nodeType = workflow.nodeTypes.getByNameAndVersion(node.type, node.typeVersion);

	if (nodeType.description.webhooks === undefined) {
		// Node does not have any webhooks so return
		return undefined;
	}

	for (const webhookDescription of nodeType.description.webhooks) {
		if (webhookDescription.name === name) {
			return webhookDescription;
		}
	}

	return undefined;
}

const getCommonWorkflowFunctions = (
	workflow: Workflow,
	node: INode,
	additionalData: IWorkflowExecuteAdditionalData,
): Omit<FunctionsBase, 'getCredentials'> => ({
	logger: Logger,
	getExecutionId: () => additionalData.executionId!,
	getNode: () => deepCopy(node),
	getWorkflow: () => ({
		id: workflow.id,
		name: workflow.name,
		active: workflow.active,
	}),
	getWorkflowStaticData: (type) => workflow.getStaticData(type, node),

	getRestApiUrl: () => additionalData.restApiUrl,
	getInstanceBaseUrl: () => additionalData.instanceBaseUrl,
	getTimezone: () => getTimezone(workflow, additionalData),

	prepareOutputData: async (outputData) => [outputData],
});

const getRequestHelperFunctions = (
	workflow: Workflow,
	node: INode,
	additionalData: IWorkflowExecuteAdditionalData,
): RequestHelperFunctions => ({
	httpRequest,

	async httpRequestWithAuthentication(
		this,
		credentialsType,
		requestOptions,
		additionalCredentialOptions,
	): Promise<any> {
		return httpRequestWithAuthentication.call(
			this,
			credentialsType,
			requestOptions,
			workflow,
			node,
			additionalData,
			additionalCredentialOptions,
		);
	},

	request: async (uriOrObject, options) =>
		proxyRequestToAxios(workflow, additionalData, node, uriOrObject, options),

	async requestWithAuthentication(
		this,
		credentialsType,
		requestOptions,
		additionalCredentialOptions,
	): Promise<any> {
		return requestWithAuthentication.call(
			this,
			credentialsType,
			requestOptions,
			workflow,
			node,
			additionalData,
			additionalCredentialOptions,
		);
	},

	async requestOAuth1(
		this: IAllExecuteFunctions,
		credentialsType: string,
		requestOptions: OptionsWithUrl | RequestPromiseOptions,
	): Promise<any> {
		return requestOAuth1.call(this, credentialsType, requestOptions);
	},

	async requestOAuth2(
		this: IAllExecuteFunctions,
		credentialsType: string,
		requestOptions: OptionsWithUri | RequestPromiseOptions,
		oAuth2Options?: IOAuth2Options,
	): Promise<any> {
		return requestOAuth2.call(
			this,
			credentialsType,
			requestOptions,
			node,
			additionalData,
			oAuth2Options,
		);
	},
});

const getAllowedPaths = () => {
	const restrictFileAccessTo = process.env[RESTRICT_FILE_ACCESS_TO];
	if (!restrictFileAccessTo) {
		return [];
	}
	const allowedPaths = restrictFileAccessTo
		.split(';')
		.map((path) => path.trim())
		.filter((path) => path);
	return allowedPaths;
};

function isFilePathBlocked(filePath: string): boolean {
	const allowedPaths = getAllowedPaths();
	const resolvedFilePath = path.resolve(filePath);
	const userFolder = getUserN8nFolderPath();
	const blockFileAccessToN8nFiles = process.env[BLOCK_FILE_ACCESS_TO_N8N_FILES] !== 'false';

	//if allowed paths are defined, allow access only to those paths
	if (allowedPaths.length) {
		for (const path of allowedPaths) {
			if (resolvedFilePath.startsWith(path)) {
				return false;
			}
		}

		return true;
	}

	//restrict access to .n8n folder and other .env config related paths
	if (blockFileAccessToN8nFiles) {
		const restrictedPaths: string[] = [userFolder];

		if (process.env[CONFIG_FILES]) {
			restrictedPaths.push(...process.env[CONFIG_FILES].split(','));
		}

		if (process.env[CUSTOM_EXTENSION_ENV]) {
			const customExtensionFolders = process.env[CUSTOM_EXTENSION_ENV].split(';');
			restrictedPaths.push(...customExtensionFolders);
		}

		if (process.env[BINARY_DATA_STORAGE_PATH]) {
			restrictedPaths.push(process.env[BINARY_DATA_STORAGE_PATH]);
		}

		if (process.env[UM_EMAIL_TEMPLATES_INVITE]) {
			restrictedPaths.push(process.env[UM_EMAIL_TEMPLATES_INVITE]);
		}

		if (process.env[UM_EMAIL_TEMPLATES_PWRESET]) {
			restrictedPaths.push(process.env[UM_EMAIL_TEMPLATES_PWRESET]);
		}

		//check if the file path is restricted
		for (const path of restrictedPaths) {
			if (resolvedFilePath.startsWith(path)) {
				return true;
			}
		}
	}

	//path is not restricted
	return false;
}

const getFileSystemHelperFunctions = (node: INode): FileSystemHelperFunctions => ({
	async createReadStream(filePath) {
		try {
			await fsAccess(filePath);
		} catch (error) {
			throw error.code === 'ENOENT'
				? new NodeOperationError(node, error, {
						message: `The file "${String(filePath)}" could not be accessed.`,
						severity: 'warning',
				  })
				: error;
		}
		if (isFilePathBlocked(filePath as string)) {
			const allowedPaths = getAllowedPaths();
			const message = allowedPaths.length ? ` Allowed paths: ${allowedPaths.join(', ')}` : '';
			throw new NodeOperationError(node, `Access to the file is not allowed.${message}`, {
				severity: 'warning',
			});
		}
		return createReadStream(filePath);
	},

	getStoragePath() {
		return path.join(getUserN8nFolderPath(), `storage/${node.type}`);
	},

	async writeContentToFile(filePath, content, flag) {
		if (isFilePathBlocked(filePath as string)) {
			throw new NodeOperationError(node, `The file "${String(filePath)}" is not writable.`, {
				severity: 'warning',
			});
		}
		return fsWriteFile(filePath, content, { encoding: 'binary', flag });
	},
});

const getNodeHelperFunctions = ({
	executionId,
}: IWorkflowExecuteAdditionalData): NodeHelperFunctions => ({
	copyBinaryFile: async (filePath, fileName, mimeType) =>
		copyBinaryFile(executionId!, filePath, fileName, mimeType),
});

const getBinaryHelperFunctions = ({
	executionId,
}: IWorkflowExecuteAdditionalData): BinaryHelperFunctions => ({
	getBinaryPath,
	getBinaryStream,
	getBinaryMetadata,
	binaryToBuffer: async (body: Buffer | Readable) =>
		Container.get(BinaryDataService).binaryToBuffer(body),
	prepareBinaryData: async (binaryData, filePath, mimeType) =>
		prepareBinaryData(binaryData, executionId!, filePath, mimeType),
	setBinaryDataBuffer: async (data, binaryData) =>
		setBinaryDataBuffer(data, binaryData, executionId!),
	copyBinaryFile: async () => {
		throw new Error('copyBinaryFile has been removed. Please upgrade this node');
	},
});

/**
 * Returns the execute functions the poll nodes have access to.
 */
// TODO: Check if I can get rid of: additionalData, and so then maybe also at ActiveWorkflowRunner.add
export function getExecutePollFunctions(
	workflow: Workflow,
	node: INode,
	additionalData: IWorkflowExecuteAdditionalData,
	mode: WorkflowExecuteMode,
	activation: WorkflowActivateMode,
): IPollFunctions {
	return ((workflow: Workflow, node: INode) => {
		return {
			...getCommonWorkflowFunctions(workflow, node, additionalData),
			__emit: (data: INodeExecutionData[][]): void => {
				throw new Error('Overwrite NodeExecuteFunctions.getExecutePollFunctions.__emit function!');
			},
			__emitError(error: Error) {
				throw new Error(
					'Overwrite NodeExecuteFunctions.getExecutePollFunctions.__emitError function!',
				);
			},
			getMode: () => mode,
			getActivationMode: () => activation,
			getCredentials: async (type) => getCredentials(workflow, node, type, additionalData, mode),
			getNodeParameter: (
				parameterName: string,
				fallbackValue?: any,
				options?: IGetNodeParameterOptions,
			): NodeParameterValueType | object => {
				const runExecutionData: IRunExecutionData | null = null;
				const itemIndex = 0;
				const runIndex = 0;
				const connectionInputData: INodeExecutionData[] = [];

				return getNodeParameter(
					workflow,
					runExecutionData,
					runIndex,
					connectionInputData,
					node,
					parameterName,
					itemIndex,
					mode,
					additionalData.timezone,
					getAdditionalKeys(additionalData, mode, runExecutionData),
					undefined,
					fallbackValue,
					options,
				);
			},
			helpers: {
				createDeferredPromise,
				...getRequestHelperFunctions(workflow, node, additionalData),
				...getBinaryHelperFunctions(additionalData),
				returnJsonArray,
			},
		};
	})(workflow, node);
}

/**
 * Returns the execute functions the trigger nodes have access to.
 */
// TODO: Check if I can get rid of: additionalData, and so then maybe also at ActiveWorkflowRunner.add
export function getExecuteTriggerFunctions(
	workflow: Workflow,
	node: INode,
	additionalData: IWorkflowExecuteAdditionalData,
	mode: WorkflowExecuteMode,
	activation: WorkflowActivateMode,
): ITriggerFunctions {
	return ((workflow: Workflow, node: INode) => {
		return {
			...getCommonWorkflowFunctions(workflow, node, additionalData),
			emit: (data: INodeExecutionData[][]): void => {
				throw new Error('Overwrite NodeExecuteFunctions.getExecuteTriggerFunctions.emit function!');
			},
			emitError: (error: Error): void => {
				throw new Error('Overwrite NodeExecuteFunctions.getExecuteTriggerFunctions.emit function!');
			},
			getMode: () => mode,
			getActivationMode: () => activation,
			getCredentials: async (type) => getCredentials(workflow, node, type, additionalData, mode),
			getNodeParameter: (
				parameterName: string,
				fallbackValue?: any,
				options?: IGetNodeParameterOptions,
			): NodeParameterValueType | object => {
				const runExecutionData: IRunExecutionData | null = null;
				const itemIndex = 0;
				const runIndex = 0;
				const connectionInputData: INodeExecutionData[] = [];

				return getNodeParameter(
					workflow,
					runExecutionData,
					runIndex,
					connectionInputData,
					node,
					parameterName,
					itemIndex,
					mode,
					additionalData.timezone,
					getAdditionalKeys(additionalData, mode, runExecutionData),
					undefined,
					fallbackValue,
					options,
				);
			},
			helpers: {
				createDeferredPromise,
				...getRequestHelperFunctions(workflow, node, additionalData),
				...getBinaryHelperFunctions(additionalData),
				returnJsonArray,
			},
		};
	})(workflow, node);
}

/**
 * Returns the execute functions regular nodes have access to.
 */
export function getExecuteFunctions(
	workflow: Workflow,
	runExecutionData: IRunExecutionData,
	runIndex: number,
	connectionInputData: INodeExecutionData[],
	inputData: ITaskDataConnections,
	node: INode,
	additionalData: IWorkflowExecuteAdditionalData,
	executeData: IExecuteData,
	mode: WorkflowExecuteMode,
): IExecuteFunctions {
	return ((workflow, runExecutionData, connectionInputData, inputData, node) => {
		return {
			...getCommonWorkflowFunctions(workflow, node, additionalData),
			getMode: () => mode,
			getCredentials: async (type, itemIndex) =>
				getCredentials(
					workflow,
					node,
					type,
					additionalData,
					mode,
					runExecutionData,
					runIndex,
					connectionInputData,
					itemIndex,
				),
			getExecuteData: () => executeData,
			continueOnFail: () => continueOnFail(node),
			evaluateExpression: (expression: string, itemIndex: number) => {
				return workflow.expression.resolveSimpleParameterValue(
					`=${expression}`,
					{},
					runExecutionData,
					runIndex,
					itemIndex,
					node.name,
					connectionInputData,
					mode,
					additionalData.timezone,
					getAdditionalKeys(additionalData, mode, runExecutionData),
					executeData,
				);
			},
			async executeWorkflow(
				workflowInfo: IExecuteWorkflowInfo,
				inputData?: INodeExecutionData[],
			): Promise<any> {
				return additionalData
					.executeWorkflow(workflowInfo, additionalData, {
						parentWorkflowId: workflow.id?.toString(),
						inputData,
						parentWorkflowSettings: workflow.settings,
					})
					.then(async (result) =>
						Container.get(BinaryDataService).duplicateBinaryData(
							result,
							additionalData.executionId!,
						),
					);
			},
			getContext(type: string): IContextObject {
				return NodeHelpers.getContext(runExecutionData, type, node);
			},
			getInputData: (inputIndex = 0, inputName = 'main') => {
				if (!inputData.hasOwnProperty(inputName)) {
					// Return empty array because else it would throw error when nothing is connected to input
					return [];
				}

				// TODO: Check if nodeType has input with that index defined
				if (inputData[inputName].length < inputIndex) {
					throw new Error(`Could not get input index "${inputIndex}" of input "${inputName}"!`);
				}

				if (inputData[inputName][inputIndex] === null) {
					// return [];
					throw new Error(`Value "${inputIndex}" of input "${inputName}" did not get set!`);
				}

				return inputData[inputName][inputIndex] as INodeExecutionData[];
			},
			getInputSourceData: (inputIndex = 0, inputName = 'main') => {
				if (executeData?.source === null) {
					// Should never happen as n8n sets it automatically
					throw new Error('Source data is missing!');
				}
				return executeData.source[inputName][inputIndex];
			},
			getNodeParameter: (
				parameterName: string,
				itemIndex: number,
				fallbackValue?: any,
				options?: IGetNodeParameterOptions,
			): NodeParameterValueType | object => {
				return getNodeParameter(
					workflow,
					runExecutionData,
					runIndex,
					connectionInputData,
					node,
					parameterName,
					itemIndex,
					mode,
					additionalData.timezone,
					getAdditionalKeys(additionalData, mode, runExecutionData),
					executeData,
					fallbackValue,
					options,
				);
			},
			getWorkflowDataProxy: (itemIndex: number): IWorkflowDataProxyData => {
				const dataProxy = new WorkflowDataProxy(
					workflow,
					runExecutionData,
					runIndex,
					itemIndex,
					node.name,
					connectionInputData,
					{},
					mode,
					additionalData.timezone,
					getAdditionalKeys(additionalData, mode, runExecutionData),
					executeData,
				);
				return dataProxy.getDataProxy();
			},
			binaryToBuffer: async (body: Buffer | Readable) =>
				Container.get(BinaryDataService).binaryToBuffer(body),
			async putExecutionToWait(waitTill: Date): Promise<void> {
				runExecutionData.waitTill = waitTill;
				if (additionalData.setExecutionStatus) {
					additionalData.setExecutionStatus('waiting');
				}
			},
			sendMessageToUI(...args: any[]): void {
				if (mode !== 'manual') {
					return;
				}
				try {
					if (additionalData.sendMessageToUI) {
						args = args.map((arg) => {
							// prevent invalid dates from being logged as null
							if (arg.isLuxonDateTime && arg.invalidReason) return { ...arg };

							// log valid dates in human readable format, as in browser
							if (arg.isLuxonDateTime) return new Date(arg.ts).toString();
							if (arg instanceof Date) return arg.toString();

							return arg;
						});

						additionalData.sendMessageToUI(node.name, args);
					}
				} catch (error) {
					Logger.warn(`There was a problem sending message to UI: ${error.message}`);
				}
			},
			async sendResponse(response: IExecuteResponsePromiseData): Promise<void> {
				await additionalData.hooks?.executeHookFunctions('sendResponse', [response]);
			},
			helpers: {
				createDeferredPromise,
				...getRequestHelperFunctions(workflow, node, additionalData),
				...getFileSystemHelperFunctions(node),
				...getBinaryHelperFunctions(additionalData),
				assertBinaryData: (itemIndex, propertyName) =>
					assertBinaryData(inputData, node, itemIndex, propertyName, 0),
				getBinaryDataBuffer: async (itemIndex, propertyName) =>
					getBinaryDataBuffer(inputData, itemIndex, propertyName, 0),

				returnJsonArray,
				normalizeItems,
				constructExecutionMetaData,
			},
			nodeHelpers: getNodeHelperFunctions(additionalData),
		};
	})(workflow, runExecutionData, connectionInputData, inputData, node) as IExecuteFunctions;
}

/**
 * Returns the execute functions regular nodes have access to when single-function is defined.
 */
export function getExecuteSingleFunctions(
	workflow: Workflow,
	runExecutionData: IRunExecutionData,
	runIndex: number,
	connectionInputData: INodeExecutionData[],
	inputData: ITaskDataConnections,
	node: INode,
	itemIndex: number,
	additionalData: IWorkflowExecuteAdditionalData,
	executeData: IExecuteData,
	mode: WorkflowExecuteMode,
): IExecuteSingleFunctions {
	return ((workflow, runExecutionData, connectionInputData, inputData, node, itemIndex) => {
		return {
			...getCommonWorkflowFunctions(workflow, node, additionalData),
			continueOnFail: () => continueOnFail(node),
			evaluateExpression: (expression: string, evaluateItemIndex: number | undefined) => {
				evaluateItemIndex = evaluateItemIndex === undefined ? itemIndex : evaluateItemIndex;
				return workflow.expression.resolveSimpleParameterValue(
					`=${expression}`,
					{},
					runExecutionData,
					runIndex,
					evaluateItemIndex,
					node.name,
					connectionInputData,
					mode,
					additionalData.timezone,
					getAdditionalKeys(additionalData, mode, runExecutionData),
					executeData,
				);
			},
			getContext(type: string): IContextObject {
				return NodeHelpers.getContext(runExecutionData, type, node);
			},
			getCredentials: async (type) =>
				getCredentials(
					workflow,
					node,
					type,
					additionalData,
					mode,
					runExecutionData,
					runIndex,
					connectionInputData,
					itemIndex,
				),
			getInputData: (inputIndex = 0, inputName = 'main') => {
				if (!inputData.hasOwnProperty(inputName)) {
					// Return empty array because else it would throw error when nothing is connected to input
					return { json: {} };
				}

				// TODO: Check if nodeType has input with that index defined
				if (inputData[inputName].length < inputIndex) {
					throw new Error(`Could not get input index "${inputIndex}" of input "${inputName}"!`);
				}

				const allItems = inputData[inputName][inputIndex];

				if (allItems === null) {
					// return [];
					throw new Error(`Value "${inputIndex}" of input "${inputName}" did not get set!`);
				}

				if (allItems[itemIndex] === null) {
					// return [];
					throw new Error(
						`Value "${inputIndex}" of input "${inputName}" with itemIndex "${itemIndex}" did not get set!`,
					);
				}

				return allItems[itemIndex];
			},
			getInputSourceData: (inputIndex = 0, inputName = 'main') => {
				if (executeData?.source === null) {
					// Should never happen as n8n sets it automatically
					throw new Error('Source data is missing!');
				}
				return executeData.source[inputName][inputIndex] as ISourceData;
			},
			getItemIndex: () => itemIndex,
			getMode: () => mode,
			getExecuteData: () => executeData,
			getNodeParameter: (
				parameterName: string,
				fallbackValue?: any,
				options?: IGetNodeParameterOptions,
			): NodeParameterValueType | object => {
				return getNodeParameter(
					workflow,
					runExecutionData,
					runIndex,
					connectionInputData,
					node,
					parameterName,
					itemIndex,
					mode,
					additionalData.timezone,
					getAdditionalKeys(additionalData, mode, runExecutionData),
					executeData,
					fallbackValue,
					options,
				);
			},
			getWorkflowDataProxy: (): IWorkflowDataProxyData => {
				const dataProxy = new WorkflowDataProxy(
					workflow,
					runExecutionData,
					runIndex,
					itemIndex,
					node.name,
					connectionInputData,
					{},
					mode,
					additionalData.timezone,
					getAdditionalKeys(additionalData, mode, runExecutionData),
					executeData,
				);
				return dataProxy.getDataProxy();
			},
			helpers: {
				createDeferredPromise,
				...getRequestHelperFunctions(workflow, node, additionalData),
				...getBinaryHelperFunctions(additionalData),

				assertBinaryData: (propertyName, inputIndex = 0) =>
					assertBinaryData(inputData, node, itemIndex, propertyName, inputIndex),
				getBinaryDataBuffer: async (propertyName, inputIndex = 0) =>
					getBinaryDataBuffer(inputData, itemIndex, propertyName, inputIndex),
			},
		};
	})(workflow, runExecutionData, connectionInputData, inputData, node, itemIndex);
}

export function getCredentialTestFunctions(): ICredentialTestFunctions {
	return {
		helpers: {
			request: async (uriOrObject: string | object, options?: object) => {
				return proxyRequestToAxios(undefined, undefined, undefined, uriOrObject, options);
			},
		},
	};
}

/**
 * Returns the execute functions regular nodes have access to in load-options-function.
 */
export function getLoadOptionsFunctions(
	workflow: Workflow,
	node: INode,
	path: string,
	additionalData: IWorkflowExecuteAdditionalData,
): ILoadOptionsFunctions {
	return ((workflow: Workflow, node: INode, path: string) => {
		return {
			...getCommonWorkflowFunctions(workflow, node, additionalData),
			getCredentials: async (type) =>
				getCredentials(workflow, node, type, additionalData, 'internal'),
			getCurrentNodeParameter: (
				parameterPath: string,
				options?: IGetNodeParameterOptions,
			): NodeParameterValueType | object | undefined => {
				const nodeParameters = additionalData.currentNodeParameters;

				if (parameterPath.charAt(0) === '&') {
					parameterPath = `${path.split('.').slice(1, -1).join('.')}.${parameterPath.slice(1)}`;
				}

				let returnData = get(nodeParameters, parameterPath);

				// This is outside the try/catch because it throws errors with proper messages
				if (options?.extractValue) {
					const nodeType = workflow.nodeTypes.getByNameAndVersion(node.type, node.typeVersion);
					if (nodeType === undefined) {
						throw new Error(
							`Node type "${node.type}" is not known so can not return parameter value!`,
						);
					}
					returnData = extractValue(
						returnData,
						parameterPath,
						node,
						nodeType,
					) as NodeParameterValueType;
				}

				return returnData;
			},
			getCurrentNodeParameters: () => additionalData.currentNodeParameters,
			getNodeParameter: (
				parameterName: string,
				fallbackValue?: any,
				options?: IGetNodeParameterOptions,
			): NodeParameterValueType | object => {
				const runExecutionData: IRunExecutionData | null = null;
				const itemIndex = 0;
				const runIndex = 0;
				const mode = 'internal' as WorkflowExecuteMode;
				const connectionInputData: INodeExecutionData[] = [];

				return getNodeParameter(
					workflow,
					runExecutionData,
					runIndex,
					connectionInputData,
					node,
					parameterName,
					itemIndex,
					mode,
					additionalData.timezone,
					getAdditionalKeys(additionalData, mode, runExecutionData),
					undefined,
					fallbackValue,
					options,
				);
			},
			helpers: getRequestHelperFunctions(workflow, node, additionalData),
		};
	})(workflow, node, path);
}

/**
 * Returns the execute functions regular nodes have access to in hook-function.
 */
export function getExecuteHookFunctions(
	workflow: Workflow,
	node: INode,
	additionalData: IWorkflowExecuteAdditionalData,
	mode: WorkflowExecuteMode,
	activation: WorkflowActivateMode,
	isTest?: boolean,
	webhookData?: IWebhookData,
): IHookFunctions {
	return ((workflow: Workflow, node: INode) => {
		return {
			...getCommonWorkflowFunctions(workflow, node, additionalData),
			getCredentials: async (type) => getCredentials(workflow, node, type, additionalData, mode),
			getMode: () => mode,
			getActivationMode: () => activation,
			getNodeParameter: (
				parameterName: string,
				fallbackValue?: any,
				options?: IGetNodeParameterOptions,
			): NodeParameterValueType | object => {
				const runExecutionData: IRunExecutionData | null = null;
				const itemIndex = 0;
				const runIndex = 0;
				const connectionInputData: INodeExecutionData[] = [];

				return getNodeParameter(
					workflow,
					runExecutionData,
					runIndex,
					connectionInputData,
					node,
					parameterName,
					itemIndex,
					mode,
					additionalData.timezone,
					getAdditionalKeys(additionalData, mode, runExecutionData),
					undefined,
					fallbackValue,
					options,
				);
			},
			getNodeWebhookUrl: (name: string): string | undefined => {
				return getNodeWebhookUrl(
					name,
					workflow,
					node,
					additionalData,
					mode,
					additionalData.timezone,
					getAdditionalKeys(additionalData, mode, null),
					isTest,
				);
			},
			getWebhookName(): string {
				if (webhookData === undefined) {
					throw new Error('Is only supported in webhook functions!');
				}
				return webhookData.webhookDescription.name;
			},
			getWebhookDescription: (name) => getWebhookDescription(name, workflow, node),
			helpers: getRequestHelperFunctions(workflow, node, additionalData),
		};
	})(workflow, node);
}

/**
 * Returns the execute functions regular nodes have access to when webhook-function is defined.
 */
export function getExecuteWebhookFunctions(
	workflow: Workflow,
	node: INode,
	additionalData: IWorkflowExecuteAdditionalData,
	mode: WorkflowExecuteMode,
	webhookData: IWebhookData,
): IWebhookFunctions {
	return ((workflow: Workflow, node: INode) => {
		return {
			...getCommonWorkflowFunctions(workflow, node, additionalData),
			getBodyData(): IDataObject {
				if (additionalData.httpRequest === undefined) {
					throw new Error('Request is missing!');
				}
				return additionalData.httpRequest.body;
			},
			getCredentials: async (type) => getCredentials(workflow, node, type, additionalData, mode),
			getHeaderData(): IncomingHttpHeaders {
				if (additionalData.httpRequest === undefined) {
					throw new Error('Request is missing!');
				}
				return additionalData.httpRequest.headers;
			},
			getMode: () => mode,
			getNodeParameter: (
				parameterName: string,
				fallbackValue?: any,
				options?: IGetNodeParameterOptions,
			): NodeParameterValueType | object => {
				const runExecutionData: IRunExecutionData | null = null;
				const itemIndex = 0;
				const runIndex = 0;
				const connectionInputData: INodeExecutionData[] = [];

				return getNodeParameter(
					workflow,
					runExecutionData,
					runIndex,
					connectionInputData,
					node,
					parameterName,
					itemIndex,
					mode,
					additionalData.timezone,
					getAdditionalKeys(additionalData, mode, null),
					undefined,
					fallbackValue,
					options,
				);
			},
			getParamsData(): object {
				if (additionalData.httpRequest === undefined) {
					throw new Error('Request is missing!');
				}
				return additionalData.httpRequest.params;
			},
			getQueryData(): object {
				if (additionalData.httpRequest === undefined) {
					throw new Error('Request is missing!');
				}
				return additionalData.httpRequest.query;
			},
			getRequestObject(): Request {
				if (additionalData.httpRequest === undefined) {
					throw new Error('Request is missing!');
				}
				return additionalData.httpRequest;
			},
			getResponseObject(): Response {
				if (additionalData.httpResponse === undefined) {
					throw new Error('Response is missing!');
				}
				return additionalData.httpResponse;
			},
			getNodeWebhookUrl: (name: string): string | undefined =>
				getNodeWebhookUrl(
					name,
					workflow,
					node,
					additionalData,
					mode,
					additionalData.timezone,
					getAdditionalKeys(additionalData, mode, null),
				),
			getWebhookName: () => webhookData.webhookDescription.name,
			helpers: {
				createDeferredPromise,
				...getRequestHelperFunctions(workflow, node, additionalData),
				...getBinaryHelperFunctions(additionalData),
				returnJsonArray,
			},
			nodeHelpers: getNodeHelperFunctions(additionalData),
		};
	})(workflow, node);
}<|MERGE_RESOLUTION|>--- conflicted
+++ resolved
@@ -117,15 +117,7 @@
 import { Readable } from 'stream';
 import url, { URL, URLSearchParams } from 'url';
 
-<<<<<<< HEAD
 import { BinaryDataService } from './BinaryData/BinaryData.service';
-import type { ExtendedValidationResult, IResponseError, IWorkflowSettings } from './Interfaces';
-import { extractValue } from './ExtractValue';
-import { getClientCredentialsToken } from './OAuth2Helper';
-=======
-import { BinaryDataManager } from './BinaryDataManager';
-import { binaryToBuffer } from './BinaryDataManager/utils';
->>>>>>> 2491ccf4
 import {
 	BINARY_DATA_STORAGE_PATH,
 	BLOCK_FILE_ACCESS_TO_N8N_FILES,
@@ -136,26 +128,18 @@
 	UM_EMAIL_TEMPLATES_INVITE,
 	UM_EMAIL_TEMPLATES_PWRESET,
 } from './Constants';
-<<<<<<< HEAD
-=======
 import { extractValue } from './ExtractValue';
 import type { ExtendedValidationResult, IResponseError, IWorkflowSettings } from './Interfaces';
 import { getClientCredentialsToken } from './OAuth2Helper';
-import { getSecretsProxy } from './Secrets';
-import { getUserN8nFolderPath } from './UserSettings';
->>>>>>> 2491ccf4
 import {
 	getAllWorkflowExecutionMetadata,
 	getWorkflowExecutionMetadata,
 	setAllWorkflowExecutionMetadata,
 	setWorkflowExecutionMetadata,
 } from './WorkflowExecutionMetadata';
-<<<<<<< HEAD
 import { getSecretsProxy } from './Secrets';
 import { getUserN8nFolderPath } from './UserSettings';
 import Container from 'typedi';
-=======
->>>>>>> 2491ccf4
 
 axios.defaults.timeout = 300000;
 // Prevent axios from adding x-form-www-urlencoded headers by default
