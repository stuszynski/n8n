--- conflicted
+++ resolved
@@ -88,22 +88,9 @@
 	NodeHelperFunctions,
 	NodeParameterValueType,
 	RequestHelperFunctions,
-<<<<<<< HEAD
-	FunctionsBase,
-	IExecuteFunctions,
-	IExecuteSingleFunctions,
-	IHookFunctions,
-	ILoadOptionsFunctions,
-	IPollFunctions,
-	ITriggerFunctions,
-	IWebhookFunctions,
-	FileSystemHelperFunctions,
-	INodeType,
-=======
 	Workflow,
 	WorkflowActivateMode,
 	WorkflowExecuteMode,
->>>>>>> 20d5ea78
 } from 'n8n-workflow';
 import {
 	ExpressionError,
