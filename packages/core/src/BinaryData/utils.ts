--- conflicted
+++ resolved
@@ -13,22 +13,22 @@
 	return modes.every((m) => BINARY_DATA_MODES.includes(m as BinaryData.Mode));
 }
 
-<<<<<<< HEAD
 export async function ensureDirExists(dir: string) {
 	try {
 		await fs.access(dir);
 	} catch {
 		await fs.mkdir(dir, { recursive: true });
-=======
-export class InvalidBinaryDataModeError extends Error {
-	constructor() {
-		super(`Invalid binary data mode. Valid modes: ${BINARY_DATA_MODES.join(', ')}`);
 	}
 }
 
-export class InvalidBinaryDataManagerError extends Error {
+export class InvalidBinaryDataModeError extends Error {
+	constructor() {
+		super(`Invalid binary data mode selected. Valid modes: ${BINARY_DATA_MODES.join(', ')}`);
+	}
+}
+
+export class BinaryDataManagerNotFound extends Error {
 	constructor(mode: string) {
 		super('No binary data manager found for mode: ' + mode);
->>>>>>> 0bc2457d
 	}
 }