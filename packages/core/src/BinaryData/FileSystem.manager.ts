/**
 * @tech_debt The `workflowId` arguments on write are for compatibility with the
 * `BinaryData.Manager` interface. Unused in filesystem mode until we refactor
 * how we store binary data files in the `/binaryData` dir.
 */

import { createReadStream } from 'fs';
import fs from 'fs/promises';
import path from 'path';
import { v4 as uuid } from 'uuid';
import { jsonParse } from 'n8n-workflow';
import { rename } from 'node:fs/promises';

import { FileNotFoundError } from '../errors';
import { ensureDirExists } from './utils';

import type { Readable } from 'stream';
import type { BinaryData } from './types';

const EXECUTION_ID_EXTRACTOR =
	/^(\w+)(?:[0-9a-fA-F]{8}\b-[0-9a-fA-F]{4}\b-[0-9a-fA-F]{4}\b-[0-9a-fA-F]{4}\b-[0-9a-fA-F]{12})$/;

export class FileSystemManager implements BinaryData.Manager {
	constructor(private storagePath: string) {}

	async init() {
		await ensureDirExists(this.storagePath);
	}

	getPath(fileId: string) {
		return this.resolvePath(fileId);
	}

<<<<<<< HEAD
=======
	async getSize(fileId: string) {
		const filePath = this.getPath(fileId);

		try {
			const stats = await fs.stat(filePath);
			return stats.size;
		} catch (error) {
			throw new Error('Failed to find binary data file in filesystem', { cause: error });
		}
	}

>>>>>>> 75541e91
	async getAsStream(fileId: string, chunkSize?: number) {
		const filePath = this.getPath(fileId);

		return createReadStream(filePath, { highWaterMark: chunkSize });
	}

	async getAsBuffer(fileId: string) {
		const filePath = this.getPath(fileId);

		try {
			return await fs.readFile(filePath);
		} catch {
			throw new Error(`Error finding file: ${filePath}`);
		}
	}

	async getMetadata(fileId: string): Promise<BinaryData.Metadata> {
		const filePath = this.resolvePath(`${fileId}.metadata`);

		return jsonParse(await fs.readFile(filePath, { encoding: 'utf-8' }));
	}

	async store(
		_workflowId: string,
		executionId: string,
		bufferOrStream: Buffer | Readable,
		{ mimeType, fileName }: BinaryData.PreWriteMetadata,
	) {
		const fileId = this.toFileId(executionId);
		const filePath = this.getPath(fileId);

		await fs.writeFile(filePath, bufferOrStream);

		const fileSize = await this.getSize(fileId);

		await this.storeMetadata(fileId, { mimeType, fileName, fileSize });

		return { fileId, fileSize };
	}

	async deleteOne(fileId: string) {
		const filePath = this.getPath(fileId);

		return fs.rm(filePath);
	}

	async deleteMany(ids: BinaryData.IdsForDeletion) {
		const executionIds = ids.map((o) => o.executionId);

		const set = new Set(executionIds);
		const fileNames = await fs.readdir(this.storagePath);

		for (const fileName of fileNames) {
			const executionId = fileName.match(EXECUTION_ID_EXTRACTOR)?.[1];

			if (executionId && set.has(executionId)) {
				const filePath = this.resolvePath(fileName);

				await Promise.all([fs.rm(filePath), fs.rm(`${filePath}.metadata`)]);
			}
		}
	}

	async copyByFilePath(
		_workflowId: string,
		executionId: string,
		filePath: string,
		{ mimeType, fileName }: BinaryData.PreWriteMetadata,
	) {
		const newFileId = this.toFileId(executionId);

		await fs.cp(filePath, this.getPath(newFileId));

		const fileSize = await this.getSize(newFileId);

		await this.storeMetadata(newFileId, { mimeType, fileName, fileSize });

		return { fileId: newFileId, fileSize };
	}

	async copyByFileId(_workflowId: string, executionId: string, sourceFileId: string) {
		const targetFileId = this.toFileId(executionId);
		const sourcePath = this.resolvePath(sourceFileId);
		const targetPath = this.resolvePath(targetFileId);

		await fs.copyFile(sourcePath, targetPath);

		return targetFileId;
	}

	async rename(oldFileId: string, newFileId: string) {
		const oldPath = this.getPath(oldFileId);
		const newPath = this.getPath(newFileId);

		await Promise.all([
			rename(oldPath, newPath),
			rename(`${oldPath}.metadata`, `${newPath}.metadata`),
		]);
	}

	// ----------------------------------
	//         private methods
	// ----------------------------------

	private toFileId(executionId: string) {
		return [executionId, uuid()].join('');
	}

	private resolvePath(...args: string[]) {
		const returnPath = path.join(this.storagePath, ...args);

		if (path.relative(this.storagePath, returnPath).startsWith('..')) {
			throw new FileNotFoundError('Invalid path detected');
		}

		return returnPath;
	}

	private async storeMetadata(fileId: string, metadata: BinaryData.Metadata) {
		const filePath = this.resolvePath(`${fileId}.metadata`);

		await fs.writeFile(filePath, JSON.stringify(metadata), { encoding: 'utf-8' });
	}

	private async getSize(fileId: string) {
		const filePath = this.getPath(fileId);

		try {
			const stats = await fs.stat(filePath);
			return stats.size;
		} catch (error) {
			throw new Error('Failed to find binary data file in filesystem', { cause: error });
		}
	}
}<|MERGE_RESOLUTION|>--- conflicted
+++ resolved
@@ -31,20 +31,6 @@
 		return this.resolvePath(fileId);
 	}
 
-<<<<<<< HEAD
-=======
-	async getSize(fileId: string) {
-		const filePath = this.getPath(fileId);
-
-		try {
-			const stats = await fs.stat(filePath);
-			return stats.size;
-		} catch (error) {
-			throw new Error('Failed to find binary data file in filesystem', { cause: error });
-		}
-	}
-
->>>>>>> 75541e91
 	async getAsStream(fileId: string, chunkSize?: number) {
 		const filePath = this.getPath(fileId);
 
