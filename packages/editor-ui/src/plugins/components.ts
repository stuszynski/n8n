--- conflicted
+++ resolved
@@ -47,11 +47,6 @@
 import {
 	N8nIconButton,
 	N8nButton,
-<<<<<<< HEAD
-	N8nImage,
-=======
-	N8nCard,
->>>>>>> 783b228a
 	N8nInfoTip,
 	N8nInput,
 	N8nInputLabel,
