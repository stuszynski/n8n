--- conflicted
+++ resolved
@@ -149,13 +149,8 @@
 import type { IUser, IWorkflowDataUpdate, IWorkflowDb, IWorkflowToShare } from '@/Interface';
 
 import { saveAs } from 'file-saver';
-<<<<<<< HEAD
-import { useTitleChange, useToast, useMessage, useLoadingService } from '@/composables';
+import { useTitleChange, useToast, useMessage } from '@/composables';
 import type { MessageBoxInputData } from 'element-plus';
-=======
-import { useTitleChange, useToast, useMessage } from '@/composables';
-import type { MessageBoxInputData } from 'element-ui/types/message-box';
->>>>>>> 5b99f1e1
 import {
 	useUIStore,
 	useSettingsStore,
@@ -203,10 +198,6 @@
 	},
 	setup() {
 		return {
-<<<<<<< HEAD
-			...useLoadingService(),
-=======
->>>>>>> 5b99f1e1
 			...useTitleChange(),
 			...useToast(),
 			...useMessage(),
