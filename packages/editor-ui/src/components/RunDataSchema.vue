--- conflicted
+++ resolved
@@ -4,13 +4,7 @@
 import type { INodeUi, Schema } from '@/Interface';
 import RunDataSchemaItem from '@/components/RunDataSchemaItem.vue';
 import Draggable from '@/components/Draggable.vue';
-<<<<<<< HEAD
-import { useNDVStore } from '@/stores/ndv';
-import { runExternalHook } from '@/mixins/externalHooks';
-=======
 import { useNDVStore } from '@/stores/ndv.store';
-import { useWebhooksStore } from '@/stores/webhooks.store';
->>>>>>> 96874103
 import { telemetry } from '@/plugins/telemetry';
 import type { IDataObject } from 'n8n-workflow';
 import { getSchema, isEmpty, runExternalHook } from '@/utils';
@@ -68,11 +62,7 @@
 			...mappingTelemetry,
 		};
 
-<<<<<<< HEAD
-		runExternalHook('runDataJson.onDragEnd', telemetryPayload);
-=======
-		void runExternalHook('runDataJson.onDragEnd', webhooksStore, telemetryPayload);
->>>>>>> 96874103
+		void runExternalHook('runDataJson.onDragEnd', telemetryPayload);
 
 		telemetry.track('User dragged data for mapping', telemetryPayload);
 	}, 1000); // ensure dest data gets set if drop
