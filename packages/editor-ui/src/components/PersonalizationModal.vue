--- conflicted
+++ resolved
@@ -641,14 +641,10 @@
 					personalization_survey_n8n_version: this.rootStore.versionCli,
 				};
 
-<<<<<<< HEAD
-				this.$externalHooks().run(
+				await this.$externalHooks().run(
 					'personalizationModal.onSubmit',
 					survey as IPersonalizationLatestVersion,
 				);
-=======
-				await this.$externalHooks().run('personalizationModal.onSubmit', survey);
->>>>>>> 96874103
 
 				await this.usersStore.submitPersonalizationSurvey(survey as IPersonalizationLatestVersion);
 
