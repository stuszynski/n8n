import Vue from 'vue';
import { parse } from 'flatted';

import axios, { AxiosRequestConfig, Method } from 'axios';
import {
	IActivationError,
	ICredentialsDecryptedResponse,
	ICredentialsResponse,
	IExecutionsCurrentSummaryExtended,
	IExecutionDeleteFilter,
	IExecutionPushResponse,
	IExecutionResponse,
	IExecutionFlattedResponse,
	IExecutionsListResponse,
	IExecutionsStopData,
	IN8nUISettings,
	IStartRunData,
	IWorkflowDb,
	IWorkflowShortResponse,
	IRestApi,
	IWorkflowData,
	IWorkflowDataUpdate,
} from '@/Interface';
import {
	ICredentialsDecrypted,
	ICredentialType,
	IDataObject,
	INodeCredentials,
	INodeParameters,
	INodePropertyOptions,
	INodeTypeDescription,
} from 'n8n-workflow';

/**
 * Unflattens the Execution data.
 *
 * @export
 * @param {IExecutionFlattedResponse} fullExecutionData The data to unflatten
 * @returns {IExecutionResponse}
 */
function unflattenExecutionData (fullExecutionData: IExecutionFlattedResponse): IExecutionResponse {
	// Unflatten the data
	const returnData: IExecutionResponse = {
		...fullExecutionData,
		workflowData: fullExecutionData.workflowData as IWorkflowDb,
		data: parse(fullExecutionData.data),
	};

	returnData.finished = returnData.finished ? returnData.finished : false;

	if (fullExecutionData.id) {
		returnData.id = fullExecutionData.id;
	}

	return returnData;
}

export class ResponseError extends Error {
	// The HTTP status code of response
	httpStatusCode?: number;

	// The error code in the resonse
	errorCode?: number;

	// The stack trace of the server
	serverStackTrace?: string;

	/**
	 * Creates an instance of ResponseError.
	 * @param {string} message The error message
	 * @param {number} [errorCode] The error code which can be used by frontend to identify the actual error
	 * @param {number} [httpStatusCode] The HTTP status code the response should have
	 * @param {string} [stack] The stack trace
	 * @memberof ResponseError
	 */
	constructor (message: string, errorCode?: number, httpStatusCode?: number, stack?: string) {
		super(message);
		this.name = 'ResponseError';

		if (errorCode) {
			this.errorCode = errorCode;
		}
		if (httpStatusCode) {
			this.httpStatusCode = httpStatusCode;
		}
		if (stack) {
			this.serverStackTrace = stack;
		}
	}
}

export const restApi = Vue.extend({
	methods: {
		restApi (): IRestApi {
			const self = this;
			return {
				async makeRestApiRequest (method: Method, endpoint: string, data?: IDataObject): Promise<any> { // tslint:disable-line:no-any
					try {
						const options: AxiosRequestConfig = {
							method,
							url: endpoint,
							baseURL: self.$store.getters.getRestUrl,
							headers: {
								sessionid: self.$store.getters.sessionId,
							},
						};
						if (['PATCH', 'POST', 'PUT'].includes(method)) {
							options.data = data;
						} else {
							options.params = data;
						}

						const response = await axios.request(options);
						return response.data.data;
					} catch (error) {
						if (error.message === 'Network Error') {
							throw new ResponseError('API-Server can not be reached. It is probably down.');
						}

						const errorResponseData = error.response.data;
						if (errorResponseData !== undefined && errorResponseData.message !== undefined) {
							throw new ResponseError(errorResponseData.message, errorResponseData.code, error.response.status, errorResponseData.stack);
						}

						throw error;
					}
				},
				getActiveWorkflows: (): Promise<string[]> => {
					return self.restApi().makeRestApiRequest('GET', `/active`);
				},
				getActivationError: (id: string): Promise<IActivationError | undefined> => {
					return self.restApi().makeRestApiRequest('GET', `/active/error/${id}`);
				},
				getCurrentExecutions: (filter: object): Promise<IExecutionsCurrentSummaryExtended[]> => {
					let sendData = {};
					if (filter) {
						sendData = {
							filter,
						};
					}
					return self.restApi().makeRestApiRequest('GET', `/executions-current`, sendData);
				},
				stopCurrentExecution: (executionId: string): Promise<IExecutionsStopData> => {
					return self.restApi().makeRestApiRequest('POST', `/executions-current/${executionId}/stop`);
				},
				getSettings: (): Promise<IN8nUISettings> => {
					return self.restApi().makeRestApiRequest('GET', `/settings`);
				},

				// Returns all node-types
				getNodeTypes: (): Promise<INodeTypeDescription[]> => {
					return self.restApi().makeRestApiRequest('GET', `/node-types`);
				},

				// Returns all the parameter options from the server
				getNodeParameterOptions: (nodeType: string, methodName: string, currentNodeParameters: INodeParameters, credentials?: INodeCredentials): Promise<INodePropertyOptions[]> => {
					const sendData = {
						nodeType,
						methodName,
						credentials,
						currentNodeParameters,
					};
					return self.restApi().makeRestApiRequest('GET', '/node-parameter-options', sendData);
				},

				// Removes a test webhook
				removeTestWebhook: (workflowId: string): Promise<boolean> => {
					return self.restApi().makeRestApiRequest('DELETE', `/test-webhook/${workflowId}`);
				},

				// Execute a workflow
				runWorkflow: async (startRunData: IStartRunData): Promise<IExecutionPushResponse> => {
					return self.restApi().makeRestApiRequest('POST', `/workflows/run`, startRunData);
				},

				// Creates new credentials
				createNewWorkflow: (sendData: IWorkflowData): Promise<IWorkflowDb> => {
					return self.restApi().makeRestApiRequest('POST', `/workflows`, sendData);
				},

				// Updates an existing workflow
				updateWorkflow: (id: string, data: IWorkflowDataUpdate): Promise<IWorkflowDb> => {
					return self.restApi().makeRestApiRequest('PATCH', `/workflows/${id}`, data);
				},

				// Deletes a workflow
				deleteWorkflow: (name: string): Promise<void> => {
					return self.restApi().makeRestApiRequest('DELETE', `/workflows/${name}`);
				},

				// Returns the workflow with the given name
				getWorkflow: (id: string): Promise<IWorkflowDb> => {
					return self.restApi().makeRestApiRequest('GET', `/workflows/${id}`);
				},

				// Returns all saved workflows
				getWorkflows: (filter?: object): Promise<IWorkflowShortResponse[]> => {
					let sendData;
					if (filter) {
						sendData = {
							filter,
						};
					}
					return self.restApi().makeRestApiRequest('GET', `/workflows`, sendData);
				},

				// Returns a workflow from a given URL
				getWorkflowFromUrl: (url: string): Promise<IWorkflowDb> => {
					return self.restApi().makeRestApiRequest('GET', `/workflows/from-url`, { url });
				},

				// Creates a new workflow
				createNewCredentials: (sendData: ICredentialsDecrypted): Promise<ICredentialsResponse> => {
					return self.restApi().makeRestApiRequest('POST', `/credentials`, sendData);
				},

				// Deletes a credentials
				deleteCredentials: (id: string): Promise<void> => {
					return self.restApi().makeRestApiRequest('DELETE', `/credentials/${id}`);
				},

				// Updates existing credentials
				updateCredentials: (id: string, data: ICredentialsDecrypted): Promise<ICredentialsResponse> => {
					return self.restApi().makeRestApiRequest('PATCH', `/credentials/${id}`, data);
				},

				// Returns the credentials with the given id
				getCredentials: (id: string, includeData?: boolean): Promise<ICredentialsDecryptedResponse | ICredentialsResponse | undefined> => {
					let sendData;
					if (includeData) {
						sendData = {
							includeData,
						};
					}
					return self.restApi().makeRestApiRequest('GET', `/credentials/${id}`, sendData);
				},

				// Returns all saved credentials
				getAllCredentials: (filter?: object): Promise<ICredentialsResponse[]> => {
					let sendData;
					if (filter) {
						sendData = {
							filter,
						};
					}

					return self.restApi().makeRestApiRequest('GET', `/credentials`, sendData);
				},

				// Returns all credential types
				getCredentialTypes: (): Promise<ICredentialType[]> => {
					return self.restApi().makeRestApiRequest('GET', `/credential-types`);
				},

<<<<<<< HEAD
=======
				// Get OAuth1 Authorization URL using the stored credentials
				oAuth1CredentialAuthorize: (sendData: ICredentialsResponse): Promise<string> => {
					return self.restApi().makeRestApiRequest('GET', `/oauth1-credential/auth`, sendData);
				},

>>>>>>> d221f6dd
				// Get OAuth2 Authorization URL using the stored credentials
				oAuth2CredentialAuthorize: (sendData: ICredentialsResponse): Promise<string> => {
					return self.restApi().makeRestApiRequest('GET', `/oauth2-credential/auth`, sendData);
				},

				// Verify OAuth2 provider callback and kick off token generation
				oAuth2Callback: (code: string, state: string): Promise<string> => {
					const sendData = {
						'code': code,
						'state': state,
					};

					return self.restApi().makeRestApiRequest('POST', `/oauth2-credential/callback`, sendData);
				},

				// Returns the execution with the given name
				getExecution: async (id: string): Promise<IExecutionResponse> => {
					const response = await self.restApi().makeRestApiRequest('GET', `/executions/${id}`);
					return unflattenExecutionData(response);
				},

				// Deletes executions
				deleteExecutions: (sendData: IExecutionDeleteFilter): Promise<void> => {
					return self.restApi().makeRestApiRequest('POST', `/executions/delete`, sendData);
				},

				// Returns the execution with the given name
				retryExecution: (id: string, loadWorkflow?: boolean): Promise<boolean> => {
					let sendData;
					if (loadWorkflow === true) {
						sendData = {
							loadWorkflow: true,
						};
					}
					return self.restApi().makeRestApiRequest('POST', `/executions/${id}/retry`, sendData);
				},

				// Returns all saved executions
				// TODO: For sure needs some kind of default filter like last day, with max 10 results, ...
				getPastExecutions: (filter: object, limit: number, lastId?: string | number): Promise<IExecutionsListResponse> => {
					let sendData = {};
					if (filter) {
						sendData = {
							filter,
							lastId,
							limit,
						};
					}

					return self.restApi().makeRestApiRequest('GET', `/executions`, sendData);
				},

				// Returns all the available timezones
				getTimezones: (): Promise<IDataObject> => {
					return self.restApi().makeRestApiRequest('GET', `/options/timezones`);
				},
			};
		},
	},
});<|MERGE_RESOLUTION|>--- conflicted
+++ resolved
@@ -252,14 +252,11 @@
 					return self.restApi().makeRestApiRequest('GET', `/credential-types`);
 				},
 
-<<<<<<< HEAD
-=======
 				// Get OAuth1 Authorization URL using the stored credentials
 				oAuth1CredentialAuthorize: (sendData: ICredentialsResponse): Promise<string> => {
 					return self.restApi().makeRestApiRequest('GET', `/oauth1-credential/auth`, sendData);
 				},
 
->>>>>>> d221f6dd
 				// Get OAuth2 Authorization URL using the stored credentials
 				oAuth2CredentialAuthorize: (sendData: ICredentialsResponse): Promise<string> => {
 					return self.restApi().makeRestApiRequest('GET', `/oauth2-credential/auth`, sendData);
