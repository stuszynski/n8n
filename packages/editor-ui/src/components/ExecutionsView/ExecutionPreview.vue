--- conflicted
+++ resolved
@@ -121,17 +121,11 @@
 </template>
 
 <script lang="ts">
-<<<<<<< HEAD
-import mixins from 'vue-typed-mixins';
-import { showMessage } from '@/mixins/showMessage';
-import NodeView from '@/views/NodeView.vue';
-=======
 import { defineComponent } from 'vue';
 import { mapStores } from 'pinia';
 
 import { useMessage } from '@/composables';
-import WorkflowPreview from '@/components/WorkflowPreview.vue';
->>>>>>> 14fba642
+import NodeView from '@/views/NodeView.vue';
 import type { IExecutionUIData } from '@/mixins/executionsHelpers';
 import { executionHelpers } from '@/mixins/executionsHelpers';
 import { MODAL_CONFIRM, VIEWS } from '@/constants';
