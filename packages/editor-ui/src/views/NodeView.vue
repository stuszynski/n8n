--- conflicted
+++ resolved
@@ -752,13 +752,8 @@
 
 			return uniqueName;
 		},
-<<<<<<< HEAD
-		async onSaveKeyboardShortcut() {
-			const saved = await this.saveCurrentWorkflow({ name: this.workflowsStore.workflow.name });
-=======
 		async onSaveKeyboardShortcut(e: KeyboardEvent) {
 			let saved = await this.saveCurrentWorkflow();
->>>>>>> a74284ba
 			if (saved) await this.settingsStore.fetchPromptsData();
 			if (this.activeNode) {
 				// If NDV is open, save will not work from editable input fields
