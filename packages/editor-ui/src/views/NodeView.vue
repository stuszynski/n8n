<template>
	<div :class="$style['content']">
		<div
			class="node-view-root do-not-select"
			id="node-view-root"
			data-test-id="node-view-root"
			@dragover="onDragOver"
			@drop="onDrop"
		>
			<div
				class="node-view-wrapper"
				:class="workflowClasses"
				@touchstart="mouseDown"
				@touchend="mouseUp"
				@touchmove="mouseMoveNodeWorkflow"
				@mousedown="mouseDown"
				v-touch:tap="touchTap"
				@mouseup="mouseUp"
				@wheel="canvasStore.wheelScroll"
			>
				<div
					id="node-view-background"
					class="node-view-background"
					:style="backgroundStyle"
					data-test-id="node-view-background"
				/>
				<div
					id="node-view"
					class="node-view"
					:style="workflowStyle"
					ref="nodeView"
					data-test-id="node-view"
				>
					<canvas-add-button
						:style="canvasAddButtonStyle"
						@click="showTriggerCreator(NODE_CREATOR_OPEN_SOURCES.TRIGGER_PLACEHOLDER_BUTTON)"
						v-show="showCanvasAddButton"
						:showTooltip="!containsTrigger && showTriggerMissingTooltip"
						:position="canvasStore.canvasAddButtonPosition"
						ref="canvasAddButton"
						@hook:mounted="canvasStore.setRecenteredCanvasAddButtonPosition"
						data-test-id="canvas-add-button"
					/>
					<template v-for="nodeData in nodes">
						<node
							v-if="nodeData.type !== STICKY_NODE_TYPE"
							@duplicateNode="duplicateNode"
							@deselectAllNodes="deselectAllNodes"
							@deselectNode="nodeDeselectedByName"
							@nodeSelected="nodeSelectedByName"
							@removeNode="(name) => removeNode(name, true)"
							@runWorkflow="onRunNode"
							@moved="onNodeMoved"
							@run="onNodeRun"
							:key="`${nodeData.id}_node`"
							:name="nodeData.name"
							:isReadOnly="isReadOnly"
							:instance="instance"
							:isActive="!!activeNode && activeNode.name === nodeData.name"
							:hideActions="pullConnActive"
							:isProductionExecutionPreview="isProductionExecutionPreview"
						>
							<template #custom-tooltip>
								<span
									v-text="
										$locale.baseText('nodeView.placeholderNode.addTriggerNodeBeforeExecuting')
									"
								/>
							</template>
						</node>
						<sticky
							v-else
							@deselectAllNodes="deselectAllNodes"
							@deselectNode="nodeDeselectedByName"
							@nodeSelected="nodeSelectedByName"
							@removeNode="(name) => removeNode(name, true)"
							:key="`${nodeData.id}_sticky`"
							:name="nodeData.name"
							:isReadOnly="isReadOnly"
							:instance="instance"
							:isActive="!!activeNode && activeNode.name === nodeData.name"
							:nodeViewScale="nodeViewScale"
							:gridSize="GRID_SIZE"
							:hideActions="pullConnActive"
						/>
					</template>
				</div>
			</div>
			<node-details-view
				:readOnly="isReadOnly"
				:renaming="renamingActive"
				:isProductionExecutionPreview="isProductionExecutionPreview"
				@valueChanged="valueChanged"
				@stopExecution="stopExecution"
				@saveKeyboardShortcut="onSaveKeyboardShortcut"
			/>
			<node-creation
				v-if="!isReadOnly"
				:create-node-active="createNodeActive"
				:node-view-scale="nodeViewScale"
				@toggleNodeCreator="onToggleNodeCreator"
				@addNode="onAddNode"
			/>
			<canvas-controls />
			<div class="workflow-execute-wrapper" v-if="!isReadOnly">
				<span
					@mouseenter="showTriggerMissingToltip(true)"
					@mouseleave="showTriggerMissingToltip(false)"
					@click="onRunContainerClick"
				>
					<n8n-button
						@click.stop="onRunWorkflow"
						:loading="workflowRunning"
						:label="runButtonText"
						:title="$locale.baseText('nodeView.executesTheWorkflowFromATriggerNode')"
						size="large"
						icon="play-circle"
						type="primary"
						:disabled="isExecutionDisabled"
						data-test-id="execute-workflow-button"
					/>
				</span>

				<n8n-icon-button
					v-if="workflowRunning === true && !executionWaitingForWebhook"
					icon="stop"
					size="large"
					class="stop-execution"
					type="secondary"
					:title="
						stopExecutionInProgress
							? $locale.baseText('nodeView.stoppingCurrentExecution')
							: $locale.baseText('nodeView.stopCurrentExecution')
					"
					:loading="stopExecutionInProgress"
					@click.stop="stopExecution"
					data-test-id="stop-execution-button"
				/>

				<n8n-icon-button
					v-if="workflowRunning === true && executionWaitingForWebhook === true"
					class="stop-execution"
					icon="stop"
					size="large"
					:title="$locale.baseText('nodeView.stopWaitingForWebhookCall')"
					type="secondary"
					@click.stop="stopWaitingForWebhook"
					data-test-id="stop-execution-waiting-for-webhook-button"
				/>

				<n8n-icon-button
					v-if="!isReadOnly && workflowExecution && !workflowRunning && !allTriggersDisabled"
					:title="$locale.baseText('nodeView.deletesTheCurrentExecutionData')"
					icon="trash"
					size="large"
					@click.stop="clearExecutionData"
					data-test-id="clear-execution-data-button"
				/>
			</div>
		</div>
	</div>
</template>

<script lang="ts">
import Vue from 'vue';
import { mapStores } from 'pinia';

import type {
	Endpoint,
	Connection,
	ConnectionEstablishedParams,
	BeforeDropParams,
	ConnectionDetachedParams,
	ConnectionMovedParams,
} from '@jsplumb/core';
import {
	EVENT_CONNECTION,
	EVENT_CONNECTION_DETACHED,
	EVENT_CONNECTION_MOVED,
	INTERCEPT_BEFORE_DROP,
} from '@jsplumb/core';
import type { MessageBoxInputData } from 'element-ui/types/message-box';

import {
	FIRST_ONBOARDING_PROMPT_TIMEOUT,
	MAIN_HEADER_TABS,
	MODAL_CANCEL,
	MODAL_CLOSE,
	MODAL_CONFIRMED,
	NODE_OUTPUT_DEFAULT_KEY,
	ONBOARDING_CALL_SIGNUP_MODAL_KEY,
	ONBOARDING_PROMPT_TIMEBOX,
	PLACEHOLDER_EMPTY_WORKFLOW_ID,
	QUICKSTART_NOTE_NAME,
	START_NODE_TYPE,
	STICKY_NODE_TYPE,
	VIEWS,
	WEBHOOK_NODE_TYPE,
	TRIGGER_NODE_CREATOR_VIEW,
	EnterpriseEditionFeature,
	REGULAR_NODE_CREATOR_VIEW,
	MANUAL_TRIGGER_NODE_TYPE,
	NODE_CREATOR_OPEN_SOURCES,
} from '@/constants';
import { copyPaste } from '@/mixins/copyPaste';
import { externalHooks } from '@/mixins/externalHooks';
import { genericHelpers } from '@/mixins/genericHelpers';
import { moveNodeWorkflow } from '@/mixins/moveNodeWorkflow';
import useGlobalLinkActions from '@/composables/useGlobalLinkActions';
import useCanvasMouseSelect from '@/composables/useCanvasMouseSelect';
import { showMessage } from '@/mixins/showMessage';
import { useTitleChange } from '@/composables/useTitleChange';
import { useUniqueNodeName } from '@/composables/useUniqueNodeName';
import { useI18n } from '@/composables/useI18n';

import { workflowHelpers } from '@/mixins/workflowHelpers';
import { workflowRun } from '@/mixins/workflowRun';

import NodeDetailsView from '@/components/NodeDetailsView.vue';
import Node from '@/components/Node.vue';
import NodeSettings from '@/components/NodeSettings.vue';
import Sticky from '@/components/Sticky.vue';
import CanvasAddButton from './CanvasAddButton.vue';
import mixins from 'vue-typed-mixins';
import { v4 as uuid } from 'uuid';
import type {
	IConnection,
	IConnections,
	IDataObject,
	IExecutionsSummary,
	INode,
	INodeConnections,
	INodeCredentialsDetails,
	INodeIssues,
	INodeTypeDescription,
	INodeTypeNameVersion,
	IPinData,
	IRun,
	ITaskData,
	ITelemetryTrackProperties,
	IWorkflowBase,
	Workflow,
} from 'n8n-workflow';
import { deepCopy, NodeHelpers, TelemetryHelpers } from 'n8n-workflow';
import type {
	ICredentialsResponse,
	IExecutionResponse,
	IWorkflowDb,
	IWorkflowData,
	INodeUi,
	IUpdateInformation,
	IWorkflowDataUpdate,
	XYPosition,
	IPushDataExecutionFinished,
	ITag,
	INewWorkflowData,
	IWorkflowTemplate,
	IWorkflowToShare,
	IUser,
	INodeUpdatePropertiesInformation,
	NodeCreatorOpenSource,
} from '@/Interface';

import { debounceHelper } from '@/mixins/debounce';
import { useUIStore } from '@/stores/ui';
import { useSettingsStore } from '@/stores/settings';
import { useUsersStore } from '@/stores/users';
import type { Route, RawLocation } from 'vue-router';
import { dataPinningEventBus, nodeViewEventBus } from '@/event-bus';
import { useWorkflowsStore } from '@/stores/workflows';
import { useRootStore } from '@/stores/n8nRootStore';
import { useNDVStore } from '@/stores/ndv';
import { useSegment } from '@/stores/segment';
import { useTemplatesStore } from '@/stores/templates';
import { useNodeTypesStore } from '@/stores/nodeTypes';
import { useCredentialsStore } from '@/stores/credentials';
import { useTagsStore } from '@/stores/tags';
import { useNodeCreatorStore } from '@/stores/nodeCreator';
import { useCanvasStore } from '@/stores/canvas';
import { useWorkflowsEEStore } from '@/stores/workflows.ee';
import { useEnvironmentsStore } from '@/stores';
import * as NodeViewUtils from '@/utils/nodeViewUtils';
import { getAccountAge, getConnectionInfo, getNodeViewTab } from '@/utils';
import { useHistoryStore } from '@/stores/history';
import {
	AddConnectionCommand,
	AddNodeCommand,
	MoveNodeCommand,
	RemoveConnectionCommand,
	RemoveNodeCommand,
	RenameNodeCommand,
	historyBus,
} from '@/models/history';
import type { BrowserJsPlumbInstance } from '@jsplumb/browser-ui';
import {
	EVENT_ENDPOINT_MOUSEOVER,
	EVENT_ENDPOINT_MOUSEOUT,
	EVENT_DRAG_MOVE,
	EVENT_CONNECTION_DRAG,
	EVENT_CONNECTION_ABORT,
	EVENT_CONNECTION_MOUSEOUT,
	EVENT_CONNECTION_MOUSEOVER,
	ready,
} from '@jsplumb/browser-ui';
import type { N8nPlusEndpoint } from '@/plugins/endpoints/N8nPlusEndpointType';
import {
	N8nPlusEndpointType,
	EVENT_PLUS_ENDPOINT_CLICK,
} from '@/plugins/endpoints/N8nPlusEndpointType';

interface AddNodeOptions {
	position?: XYPosition;
	dragAndDrop?: boolean;
}

const NodeCreator = () => import('@/components/Node/NodeCreator/NodeCreator.vue');
const NodeCreation = () => import('@/components/Node/NodeCreation.vue');
const CanvasControls = () => import('@/components/CanvasControls.vue');

export default mixins(
	copyPaste,
	externalHooks,
	genericHelpers,
	moveNodeWorkflow,
	showMessage,
	workflowHelpers,
	workflowRun,
	debounceHelper,
).extend({
	name: 'NodeView',
	components: {
		NodeDetailsView,
		Node,
		NodeCreator,
		NodeSettings,
		Sticky,
		CanvasAddButton,
		NodeCreation,
		CanvasControls,
	},
	setup() {
		return {
			...useCanvasMouseSelect(),
			...useGlobalLinkActions(),
			...useTitleChange(),
			...useUniqueNodeName(),
			...useI18n(),
		};
	},
	errorCaptured: (err, vm, info) => {
		console.error('errorCaptured'); // eslint-disable-line no-console
		console.error(err); // eslint-disable-line no-console
	},
	watch: {
		// Listen to route changes and load the workflow accordingly
		$route(to: Route, from: Route) {
			const currentTab = getNodeViewTab(to);
			const nodeViewNotInitialized = !this.uiStore.nodeViewInitialized;
			let workflowChanged =
				from.params.name !== to.params.name &&
				// Both 'new' and __EMPTY__ are new workflow names, so ignore them when detecting if wf changed
				!(from.params.name === 'new' && this.currentWorkflow === PLACEHOLDER_EMPTY_WORKFLOW_ID) &&
				// Also ignore if workflow id changes when saving new workflow
				to.params.action !== 'workflowSave';
			const isOpeningTemplate = to.name === VIEWS.TEMPLATE_IMPORT;

			// When entering this tab:
			if (currentTab === MAIN_HEADER_TABS.WORKFLOW || isOpeningTemplate) {
				if (workflowChanged || nodeViewNotInitialized || isOpeningTemplate) {
					this.startLoading();
					if (nodeViewNotInitialized) {
						const previousDirtyState = this.uiStore.stateIsDirty;
						this.resetWorkspace();
						this.uiStore.stateIsDirty = previousDirtyState;
					}
					this.loadCredentials();
					this.initView().then(() => {
						this.stopLoading();
						if (this.blankRedirect) {
							this.blankRedirect = false;
						}
					});
				}
			}
			// Also, when landing on executions tab, check if workflow data is changed
			if (currentTab === MAIN_HEADER_TABS.EXECUTIONS) {
				workflowChanged =
					from.params.name !== to.params.name &&
					!(to.params.name === 'new' && from.params.name === undefined);
				if (workflowChanged) {
					// This will trigger node view to update next time workflow tab is opened
					this.uiStore.nodeViewInitialized = false;
				}
			}
		},
		activeNode() {
			// When a node gets set as active deactivate the create-menu
			this.createNodeActive = false;
		},
		containsTrigger(containsTrigger) {
			// Re-center CanvasAddButton if there's no triggers
			if (containsTrigger === false)
				this.canvasStore.setRecenteredCanvasAddButtonPosition(this.getNodeViewOffsetPosition);
		},
		nodeViewScale(newScale) {
			const elementRef = this.$refs.nodeView as HTMLDivElement | undefined;
			if (elementRef) {
				elementRef.style.transform = `scale(${newScale})`;
			}
		},
	},
	async beforeRouteLeave(to, from, next) {
		if (getNodeViewTab(to) === MAIN_HEADER_TABS.EXECUTIONS || from.name === VIEWS.TEMPLATE_IMPORT) {
			next();
			return;
		}
		if (this.uiStore.stateIsDirty) {
			const confirmModal = await this.confirmModal(
				this.$locale.baseText('generic.unsavedWork.confirmMessage.message'),
				this.$locale.baseText('generic.unsavedWork.confirmMessage.headline'),
				'warning',
				this.$locale.baseText('generic.unsavedWork.confirmMessage.confirmButtonText'),
				this.$locale.baseText('generic.unsavedWork.confirmMessage.cancelButtonText'),
				true,
			);
			if (confirmModal === MODAL_CONFIRMED) {
				const saved = await this.saveCurrentWorkflow({}, false);
				if (saved) {
					await this.settingsStore.fetchPromptsData();
				}
				this.uiStore.stateIsDirty = false;

				if (from.name === VIEWS.NEW_WORKFLOW) {
					// Replace the current route with the new workflow route
					// before navigating to the new route when saving new workflow.
					this.$router.replace(
						{ name: VIEWS.WORKFLOW, params: { name: this.currentWorkflow } },
						() => {
							// We can't use next() here since vue-router
							// would prevent the navigation with an error
							this.$router.push(to as RawLocation);
						},
					);
				} else {
					next();
				}
			} else if (confirmModal === MODAL_CANCEL) {
				this.workflowsStore.setWorkflowId(PLACEHOLDER_EMPTY_WORKFLOW_ID);
				this.resetWorkspace();
				this.uiStore.stateIsDirty = false;
				next();
			}
		} else {
			next();
		}
	},
	computed: {
		...mapStores(
			useCanvasStore,
			useTagsStore,
			useCredentialsStore,
			useNodeCreatorStore,
			useNodeTypesStore,
			useNDVStore,
			useRootStore,
			useSettingsStore,
			useTemplatesStore,
			useUIStore,
			useWorkflowsStore,
			useUsersStore,
			useNodeCreatorStore,
			useEnvironmentsStore,
			useWorkflowsEEStore,
			useHistoryStore,
		),
		nativelyNumberSuffixedDefaults(): string[] {
			return this.rootStore.nativelyNumberSuffixedDefaults;
		},
		currentUser(): IUser | null {
			return this.usersStore.currentUser;
		},
		activeNode(): INodeUi | null {
			return this.ndvStore.activeNode;
		},
		executionWaitingForWebhook(): boolean {
			return this.workflowsStore.executionWaitingForWebhook;
		},
		isDemo(): boolean {
			return this.$route.name === VIEWS.DEMO;
		},
		showCanvasAddButton(): boolean {
			return this.loadingService === null && !this.containsTrigger && !this.isDemo;
		},
		lastSelectedNode(): INodeUi | null {
			return this.uiStore.getLastSelectedNode;
		},
		nodes(): INodeUi[] {
			return this.workflowsStore.allNodes;
		},
		runButtonText(): string {
			if (!this.workflowRunning) {
				return this.$locale.baseText('nodeView.runButtonText.executeWorkflow');
			}

			if (this.executionWaitingForWebhook) {
				return this.$locale.baseText('nodeView.runButtonText.waitingForTriggerEvent');
			}

			return this.$locale.baseText('nodeView.runButtonText.executingWorkflow');
		},
		workflowStyle(): object {
			const offsetPosition = this.uiStore.nodeViewOffsetPosition;
			return {
				left: offsetPosition[0] + 'px',
				top: offsetPosition[1] + 'px',
			};
		},
		canvasAddButtonStyle(): object {
			return {
				'pointer-events': this.createNodeActive ? 'none' : 'all',
			};
		},
		backgroundStyle(): object {
			return NodeViewUtils.getBackgroundStyles(
				this.nodeViewScale,
				this.uiStore.nodeViewOffsetPosition,
				this.isExecutionPreview,
			);
		},
		workflowClasses() {
			const returnClasses = [];
			if (this.ctrlKeyPressed || this.moveCanvasKeyPressed) {
				if (this.uiStore.nodeViewMoveInProgress === true) {
					returnClasses.push('move-in-process');
				} else {
					returnClasses.push('move-active');
				}
			}
			if (this.selectActive || this.ctrlKeyPressed || this.moveCanvasKeyPressed) {
				// Makes sure that nothing gets selected while select or move is active
				returnClasses.push('do-not-select');
			}
			return returnClasses;
		},
		workflowExecution(): IExecutionResponse | null {
			return this.workflowsStore.getWorkflowExecution;
		},
		workflowRunning(): boolean {
			return this.uiStore.isActionActive('workflowRunning');
		},
		currentWorkflow(): string {
			return this.workflowsStore.currentWorkflowId;
		},
		workflowName(): string {
			return this.workflowsStore.workflow.name;
		},
		allTriggersDisabled(): boolean {
			const disabledTriggerNodes = this.triggerNodes.filter((node) => node.disabled);
			return disabledTriggerNodes.length === this.triggerNodes.length;
		},
		triggerNodes(): INodeUi[] {
			return this.nodes.filter(
				(node) => node.type === START_NODE_TYPE || this.nodeTypesStore.isTriggerNode(node.type),
			);
		},
		containsTrigger(): boolean {
			return this.triggerNodes.length > 0;
		},
		isExecutionDisabled(): boolean {
			return !this.containsTrigger || this.allTriggersDisabled;
		},
		getNodeViewOffsetPosition(): XYPosition {
			return this.uiStore.nodeViewOffsetPosition;
		},
		nodeViewScale(): number {
			return this.canvasStore.nodeViewScale;
		},
		instance(): BrowserJsPlumbInstance {
			return this.canvasStore.jsPlumbInstance;
		},
	},
	data() {
		return {
			GRID_SIZE: NodeViewUtils.GRID_SIZE,
			STICKY_NODE_TYPE,
			createNodeActive: false,
			lastClickPosition: [450, 450] as XYPosition,
			ctrlKeyPressed: false,
			moveCanvasKeyPressed: false,
			stopExecutionInProgress: false,
			blankRedirect: false,
			credentialsUpdated: false,
			pullConnActiveNodeName: null as string | null,
			pullConnActive: false,
			dropPrevented: false,
			renamingActive: false,
			showStickyButton: false,
			isExecutionPreview: false,
			showTriggerMissingTooltip: false,
			workflowData: null as INewWorkflowData | null,
			activeConnection: null as null | Connection,
			isProductionExecutionPreview: false,
			enterTimer: undefined as undefined | ReturnType<typeof setTimeout>,
			exitTimer: undefined as undefined | ReturnType<typeof setTimeout>,
			// jsplumb automatically deletes all loose connections which is in turn recorded
			// in undo history as a user action.
			// This should prevent automatically removed connections from populating undo stack
			suspendRecordingDetachedConnections: false,
			NODE_CREATOR_OPEN_SOURCES,
		};
	},
	beforeDestroy() {
		this.resetWorkspace();
		// Make sure the event listeners get removed again else we
		// could add up with them registered multiple times
		document.removeEventListener('keydown', this.keyDown);
		document.removeEventListener('keyup', this.keyUp);
		this.unregisterCustomAction('showNodeCreator');
	},
	methods: {
		showTriggerMissingToltip(isVisible: boolean) {
			this.showTriggerMissingTooltip = isVisible;
		},
		onRunNode(nodeName: string, source: string) {
			const node = this.workflowsStore.getNodeByName(nodeName);
			const telemetryPayload = {
				node_type: node ? node.type : null,
				workflow_id: this.workflowsStore.workflowId,
				source: 'canvas',
			};
			this.$telemetry.track('User clicked execute node button', telemetryPayload);
			this.$externalHooks().run('nodeView.onRunNode', telemetryPayload);
			this.runWorkflow(nodeName, source);
		},
		async onRunWorkflow() {
			this.getWorkflowDataToSave().then((workflowData) => {
				const telemetryPayload = {
					workflow_id: this.workflowsStore.workflowId,
					node_graph_string: JSON.stringify(
						TelemetryHelpers.generateNodesGraph(workflowData as IWorkflowBase, this.getNodeTypes())
							.nodeGraph,
					),
				};
				this.$telemetry.track('User clicked execute workflow button', telemetryPayload);
				this.$externalHooks().run('nodeView.onRunWorkflow', telemetryPayload);
			});

			await this.runWorkflow();
		},
		onRunContainerClick() {
			if (this.containsTrigger && !this.allTriggersDisabled) return;

			const message =
				this.containsTrigger && this.allTriggersDisabled
					? this.$locale.baseText('nodeView.addOrEnableTriggerNode')
					: this.$locale.baseText('nodeView.addATriggerNodeFirst');

			this.registerCustomAction('showNodeCreator', () =>
				this.showTriggerCreator(NODE_CREATOR_OPEN_SOURCES.NO_TRIGGER_EXECUTION_TOOLTIP),
			);
			const notice = this.$showMessage({
				type: 'info',
				title: this.$locale.baseText('nodeView.cantExecuteNoTrigger'),
				message,
				duration: 3000,
				onClick: () =>
					setTimeout(() => {
						// Close the creator panel if user clicked on the link
						if (this.createNodeActive) notice.close();
					}, 0),
			});
		},
		clearExecutionData() {
			this.workflowsStore.workflowExecutionData = null;
			this.updateNodesExecutionIssues();
		},
		async onSaveKeyboardShortcut(e: KeyboardEvent) {
			let saved = await this.saveCurrentWorkflow();
			if (saved) await this.settingsStore.fetchPromptsData();
			if (this.activeNode) {
				// If NDV is open, save will not work from editable input fields
				// so don't show success message if this is true
				if (e.target instanceof HTMLInputElement) {
					saved = e.target.readOnly;
				} else {
					saved = true;
				}
				if (saved) {
					this.$showMessage({
						title: this.$locale.baseText('generic.workflowSaved'),
						type: 'success',
					});
				}
			}
		},
		showTriggerCreator(source: NodeCreatorOpenSource) {
			if (this.createNodeActive) return;
			this.nodeCreatorStore.setSelectedView(TRIGGER_NODE_CREATOR_VIEW);
			this.nodeCreatorStore.setShowScrim(true);
			this.onToggleNodeCreator({ source, createNodeActive: true });
		},
		async openExecution(executionId: string) {
			this.startLoading();
			this.resetWorkspace();
			let data: IExecutionResponse | undefined;
			try {
				data = await this.workflowsStore.getExecution(executionId);
			} catch (error) {
				this.$showError(error, this.$locale.baseText('nodeView.showError.openExecution.title'));
				return;
			}
			if (data === undefined) {
				throw new Error(`Execution with id "${executionId}" could not be found!`);
			}
			this.workflowsStore.setWorkflowName({
				newName: data.workflowData.name,
				setStateDirty: false,
			});
			this.workflowsStore.setWorkflowId(PLACEHOLDER_EMPTY_WORKFLOW_ID);
			this.workflowsStore.setWorkflowExecutionData(data);
			if (data.workflowData.pinData) {
				this.workflowsStore.setWorkflowPinData(data.workflowData.pinData);
			}

			await this.addNodes(
				deepCopy(data.workflowData.nodes),
				deepCopy(data.workflowData.connections),
			);
			this.$nextTick(() => {
				this.canvasStore.zoomToFit();
				this.uiStore.stateIsDirty = false;
			});
			this.$externalHooks().run('execution.open', {
				workflowId: data.workflowData.id,
				workflowName: data.workflowData.name,
				executionId,
			});
			this.$telemetry.track('User opened read-only execution', {
				workflow_id: data.workflowData.id,
				execution_mode: data.mode,
				execution_finished: data.finished,
			});

			if (!data.finished && data.data?.resultData?.error) {
				// Check if any node contains an error
				let nodeErrorFound = false;
				if (data.data.resultData.runData) {
					const runData = data.data.resultData.runData;
					errorCheck: for (const nodeName of Object.keys(runData)) {
						for (const taskData of runData[nodeName]) {
							if (taskData.error) {
								nodeErrorFound = true;
								break errorCheck;
							}
						}
					}
				}

				if (!nodeErrorFound && data.data.resultData.error.stack) {
					// Display some more information for now in console to make debugging easier
					// TODO: Improve this in the future by displaying in UI
					console.error(`Execution ${executionId} error:`); // eslint-disable-line no-console
					console.error(data.data.resultData.error.stack); // eslint-disable-line no-console
				}
			}
			if ((data as IExecutionsSummary).waitTill) {
				this.$showMessage({
					title: this.$locale.baseText('nodeView.thisExecutionHasntFinishedYet'),
					message: `<a data-action="reload">${this.$locale.baseText(
						'nodeView.refresh',
					)}</a> ${this.$locale.baseText(
						'nodeView.toSeeTheLatestStatus',
					)}.<br/> <a href="https://docs.n8n.io/integrations/builtin/core-nodes/n8n-nodes-base.wait/" target="_blank">${this.$locale.baseText(
						'nodeView.moreInfo',
					)}</a>`,
					type: 'warning',
					duration: 0,
				});
			}
			this.stopLoading();
		},
		async importWorkflowExact(data: { workflow: IWorkflowDataUpdate }) {
			if (!data.workflow.nodes || !data.workflow.connections) {
				throw new Error('Invalid workflow object');
			}
			this.resetWorkspace();
			data.workflow.nodes = NodeViewUtils.getFixedNodesList(data.workflow.nodes);

			await this.addNodes(data.workflow.nodes as INodeUi[], data.workflow.connections);

			if (data.workflow.pinData) {
				this.workflowsStore.setWorkflowPinData(data.workflow.pinData);
			}

			this.$nextTick(() => {
				this.canvasStore.zoomToFit();
			});
		},
		async openWorkflowTemplate(templateId: string) {
			this.startLoading();
			this.setLoadingText(this.$locale.baseText('nodeView.loadingTemplate'));
			this.resetWorkspace();

			this.workflowsStore.currentWorkflowExecutions = [];
			this.workflowsStore.activeWorkflowExecution = null;

			let data: IWorkflowTemplate | undefined;
			try {
				this.$externalHooks().run('template.requested', { templateId });
				data = await this.templatesStore.getWorkflowTemplate(templateId);

				if (!data) {
					throw new Error(
						this.$locale.baseText('nodeView.workflowTemplateWithIdCouldNotBeFound', {
							interpolate: { templateId },
						}),
					);
				}
			} catch (error) {
				this.$showError(error, this.$locale.baseText('nodeView.couldntImportWorkflow'));
				this.$router.replace({ name: VIEWS.NEW_WORKFLOW });
				return;
			}

			data.workflow.nodes = NodeViewUtils.getFixedNodesList(data.workflow.nodes) as INodeUi[];

			this.blankRedirect = true;
			this.$router.replace({ name: VIEWS.NEW_WORKFLOW, query: { templateId } });

			await this.addNodes(data.workflow.nodes, data.workflow.connections);
			this.workflowData = (await this.workflowsStore.createNewWorkflow(data.name)) || {};
			this.$nextTick(() => {
				this.canvasStore.zoomToFit();
				this.uiStore.stateIsDirty = true;
			});

			this.$externalHooks().run('template.open', {
				templateId,
				templateName: data.name,
				workflow: data.workflow,
			});
			this.stopLoading();
		},
		async openWorkflow(workflow: IWorkflowDb) {
			this.startLoading();

			const selectedExecution = this.workflowsStore.activeWorkflowExecution;

			this.resetWorkspace();

			this.workflowsStore.addWorkflow(workflow);
			this.workflowsStore.setActive(workflow.active || false);
			this.workflowsStore.setWorkflowId(workflow.id);
			this.workflowsStore.setWorkflowName({ newName: workflow.name, setStateDirty: false });
			this.workflowsStore.setWorkflowSettings(workflow.settings || {});
			this.workflowsStore.setWorkflowPinData(workflow.pinData || {});
			this.workflowsStore.setWorkflowVersionId(workflow.versionId);

			if (workflow.ownedBy) {
				this.workflowsEEStore.setWorkflowOwnedBy({
					workflowId: workflow.id,
					ownedBy: workflow.ownedBy,
				});
			}

			if (workflow.sharedWith) {
				this.workflowsEEStore.setWorkflowSharedWith({
					workflowId: workflow.id,
					sharedWith: workflow.sharedWith,
				});
			}

			if (workflow.usedCredentials) {
				this.workflowsStore.setUsedCredentials(workflow.usedCredentials);
			}

			const tags = (workflow.tags || []) as ITag[];
			const tagIds = tags.map((tag) => tag.id);
			this.workflowsStore.setWorkflowTagIds(tagIds || []);
			this.tagsStore.upsertTags(tags);

			await this.addNodes(workflow.nodes, workflow.connections);

			if (!this.credentialsUpdated) {
				this.uiStore.stateIsDirty = false;
			}
			this.canvasStore.zoomToFit();
			this.$externalHooks().run('workflow.open', {
				workflowId: workflow.id,
				workflowName: workflow.name,
			});
			if (selectedExecution?.workflowId !== workflow.id) {
				this.workflowsStore.activeWorkflowExecution = null;
				this.workflowsStore.currentWorkflowExecutions = [];
			} else {
				this.workflowsStore.activeWorkflowExecution = selectedExecution;
			}
			this.stopLoading();
		},
		touchTap(e: MouseEvent | TouchEvent) {
			if (this.isTouchDevice) {
				this.mouseDown(e);
			}
		},
		mouseDown(e: MouseEvent | TouchEvent) {
			// Save the location of the mouse click
			this.lastClickPosition = this.getMousePositionWithinNodeView(e);
			if (e instanceof MouseEvent && e.button === 1) {
				this.moveCanvasKeyPressed = true;
			}

			this.mouseDownMouseSelect(e as MouseEvent, this.moveCanvasKeyPressed);
			this.mouseDownMoveWorkflow(e as MouseEvent, this.moveCanvasKeyPressed);

			// Hide the node-creator
			this.createNodeActive = false;
		},
		mouseUp(e: MouseEvent) {
			if (e.button === 1) {
				this.moveCanvasKeyPressed = false;
			}
			this.mouseUpMouseSelect(e);
			this.mouseUpMoveWorkflow(e);
		},
		keyUp(e: KeyboardEvent) {
			if (e.key === this.controlKeyCode) {
				this.ctrlKeyPressed = false;
			}
			if (e.key === ' ') {
				this.moveCanvasKeyPressed = false;
			}
		},
		async keyDown(e: KeyboardEvent) {
			if (e.key === 's' && this.isCtrlKeyPressed(e)) {
				e.stopPropagation();
				e.preventDefault();

				if (this.isReadOnly) {
					return;
				}

				this.callDebounced('onSaveKeyboardShortcut', { debounceTime: 1000 }, e);

				return;
			}

			// @ts-ignore
			const path = e.path || (e.composedPath && e.composedPath());

			// Check if the keys got emitted from a message box or from something
			// else which should ignore the default keybindings
			for (const element of path) {
				if (
					element.className &&
					typeof element.className === 'string' &&
					element.className.includes('ignore-key-press')
				) {
					return;
				}
			}

			// el-dialog or el-message-box element is open
			if (window.document.body.classList.contains('el-popup-parent--hidden')) {
				return;
			}

			if (e.key === 'Escape') {
				this.createNodeActive = false;
				if (this.activeNode) {
					this.$externalHooks().run('dataDisplay.nodeEditingFinished');
					this.ndvStore.activeNodeName = null;
				}

				return;
			}

			// node modal is open
			if (this.activeNode) {
				return;
			}

			if (e.key === 'd') {
				this.callDebounced('deactivateSelectedNode', { debounceTime: 350 });
			} else if (e.key === 'Delete' || e.key === 'Backspace') {
				e.stopPropagation();
				e.preventDefault();

				this.callDebounced('deleteSelectedNodes', { debounceTime: 500 });
			} else if (e.key === 'Tab') {
				this.onToggleNodeCreator({
					source: NODE_CREATOR_OPEN_SOURCES.TAB,
					createNodeActive: !this.createNodeActive && !this.isReadOnly,
				});
			} else if (e.key === this.controlKeyCode) {
				this.ctrlKeyPressed = true;
			} else if (e.key === ' ') {
				this.moveCanvasKeyPressed = true;
			} else if (e.key === 'F2' && !this.isReadOnly) {
				const lastSelectedNode = this.lastSelectedNode;
				if (lastSelectedNode !== null && lastSelectedNode.type !== STICKY_NODE_TYPE) {
					this.callDebounced('renameNodePrompt', { debounceTime: 1500 }, lastSelectedNode.name);
				}
			} else if (e.key === 'a' && this.isCtrlKeyPressed(e) === true) {
				// Select all nodes
				e.stopPropagation();
				e.preventDefault();

				this.callDebounced('selectAllNodes', { debounceTime: 1000 });
			} else if (e.key === 'c' && this.isCtrlKeyPressed(e)) {
				this.callDebounced('copySelectedNodes', { debounceTime: 1000 });
			} else if (e.key === 'x' && this.isCtrlKeyPressed(e)) {
				// Cut nodes
				e.stopPropagation();
				e.preventDefault();

				this.callDebounced('cutSelectedNodes', { debounceTime: 1000 });
			} else if (e.key === 'n' && this.isCtrlKeyPressed(e) && e.altKey) {
				// Create a new workflow
				e.stopPropagation();
				e.preventDefault();
				if (this.isDemo) {
					return;
				}

				if (this.$router.currentRoute.name === VIEWS.NEW_WORKFLOW) {
					this.$root.$emit('newWorkflow');
				} else {
					this.$router.push({ name: VIEWS.NEW_WORKFLOW });
				}

				this.$showMessage({
					title: this.$locale.baseText('nodeView.showMessage.keyDown.title'),
					type: 'success',
				});
			} else if (e.key === 'Enter') {
				// Activate the last selected node
				const lastSelectedNode = this.lastSelectedNode;

				if (lastSelectedNode !== null) {
					if (lastSelectedNode.type === STICKY_NODE_TYPE && this.isReadOnly) {
						return;
					}
					this.ndvStore.activeNodeName = lastSelectedNode.name;
				}
			} else if (e.key === 'ArrowRight' && e.shiftKey) {
				// Select all downstream nodes
				e.stopPropagation();
				e.preventDefault();

				this.callDebounced('selectDownstreamNodes', { debounceTime: 1000 });
			} else if (e.key === 'ArrowRight') {
				// Set child node active
				const lastSelectedNode = this.lastSelectedNode;
				if (lastSelectedNode === null) {
					return;
				}

				const connections = this.workflowsStore.outgoingConnectionsByNodeName(
					lastSelectedNode.name,
				);

				if (connections.main === undefined || connections.main.length === 0) {
					return;
				}

				this.callDebounced(
					'nodeSelectedByName',
					{ debounceTime: 100 },
					connections.main[0][0].node,
					false,
					true,
				);
			} else if (e.key === 'ArrowLeft' && e.shiftKey) {
				// Select all downstream nodes
				e.stopPropagation();
				e.preventDefault();

				this.callDebounced('selectUpstreamNodes', { debounceTime: 1000 });
			} else if (e.key === 'ArrowLeft') {
				// Set parent node active
				const lastSelectedNode = this.lastSelectedNode;
				if (lastSelectedNode === null) {
					return;
				}

				const workflow = this.getCurrentWorkflow();

				if (!workflow.connectionsByDestinationNode.hasOwnProperty(lastSelectedNode.name)) {
					return;
				}

				const connections = workflow.connectionsByDestinationNode[lastSelectedNode.name];

				if (connections.main === undefined || connections.main.length === 0) {
					return;
				}

				this.callDebounced(
					'nodeSelectedByName',
					{ debounceTime: 100 },
					connections.main[0][0].node,
					false,
					true,
				);
			} else if (['ArrowUp', 'ArrowDown'].includes(e.key)) {
				// Set sibling node as active

				// Check first if it has a parent node
				const lastSelectedNode = this.lastSelectedNode;
				if (lastSelectedNode === null) {
					return;
				}

				const workflow = this.getCurrentWorkflow();

				if (!workflow.connectionsByDestinationNode.hasOwnProperty(lastSelectedNode.name)) {
					return;
				}

				const connections = workflow.connectionsByDestinationNode[lastSelectedNode.name];

				if (!Array.isArray(connections.main) || !connections.main.length) {
					return;
				}

				const parentNode = connections.main[0][0].node;
				const connectionsParent = this.workflowsStore.outgoingConnectionsByNodeName(parentNode);

				if (!Array.isArray(connectionsParent.main) || !connectionsParent.main.length) {
					return;
				}

				// Get all the sibling nodes and their x positions to know which one to set active
				let siblingNode: INodeUi | null;
				let lastCheckedNodePosition = e.key === 'ArrowUp' ? -99999999 : 99999999;
				let nextSelectNode: string | null = null;
				for (const ouputConnections of connectionsParent.main) {
					for (const ouputConnection of ouputConnections) {
						if (ouputConnection.node === lastSelectedNode.name) {
							// Ignore current node
							continue;
						}
						siblingNode = this.workflowsStore.getNodeByName(ouputConnection.node);

						if (siblingNode) {
							if (e.key === 'ArrowUp') {
								// Get the next node on the left
								if (
									siblingNode.position[1] <= lastSelectedNode.position[1] &&
									siblingNode.position[1] > lastCheckedNodePosition
								) {
									nextSelectNode = siblingNode.name;
									lastCheckedNodePosition = siblingNode.position[1];
								}
							} else {
								// Get the next node on the right
								if (
									siblingNode.position[1] >= lastSelectedNode.position[1] &&
									siblingNode.position[1] < lastCheckedNodePosition
								) {
									nextSelectNode = siblingNode.name;
									lastCheckedNodePosition = siblingNode.position[1];
								}
							}
						}
					}
				}

				if (nextSelectNode !== null) {
					this.callDebounced(
						'nodeSelectedByName',
						{ debounceTime: 100 },
						nextSelectNode,
						false,
						true,
					);
				}
			}
		},

		deactivateSelectedNode() {
			if (!this.editAllowedCheck()) {
				return;
			}
			this.disableNodes(this.uiStore.getSelectedNodes, true);
		},

		deleteSelectedNodes() {
			// Copy "selectedNodes" as the nodes get deleted out of selection
			// when they get deleted and if we would use original it would mess
			// with the index and would so not delete all nodes
			const nodesToDelete: string[] = this.uiStore.getSelectedNodes.map((node: INodeUi) => {
				return node.name;
			});
			this.historyStore.startRecordingUndo();
			nodesToDelete.forEach((nodeName: string) => {
				this.removeNode(nodeName, true, false);
			});
			setTimeout(() => {
				this.historyStore.stopRecordingUndo();
			}, 200);
		},

		selectAllNodes() {
			this.nodes.forEach((node) => {
				this.nodeSelectedByName(node.name);
			});
		},

		selectUpstreamNodes() {
			const lastSelectedNode = this.lastSelectedNode;
			if (lastSelectedNode === null) {
				return;
			}

			this.deselectAllNodes();

			// Get all upstream nodes and select them
			const workflow = this.getCurrentWorkflow();
			for (const nodeName of workflow.getParentNodes(lastSelectedNode.name)) {
				this.nodeSelectedByName(nodeName);
			}

			// At the end select the previously selected node again
			this.nodeSelectedByName(lastSelectedNode.name);
		},
		selectDownstreamNodes() {
			const lastSelectedNode = this.lastSelectedNode;
			if (lastSelectedNode === null) {
				return;
			}

			this.deselectAllNodes();

			// Get all downstream nodes and select them
			const workflow = this.getCurrentWorkflow();
			for (const nodeName of workflow.getChildNodes(lastSelectedNode.name)) {
				this.nodeSelectedByName(nodeName);
			}

			// At the end select the previously selected node again
			this.nodeSelectedByName(lastSelectedNode.name);
		},

		pushDownstreamNodes(sourceNodeName: string, margin: number, recordHistory = false) {
			const sourceNode = this.workflowsStore.nodesByName[sourceNodeName];
			const workflow = this.getCurrentWorkflow();
			const childNodes = workflow.getChildNodes(sourceNodeName);
			for (const nodeName of childNodes) {
				const node = this.workflowsStore.nodesByName[nodeName] as INodeUi;
				const oldPosition = node.position;

				if (node.position[0] < sourceNode.position[0]) {
					continue;
				}

				const updateInformation: INodeUpdatePropertiesInformation = {
					name: nodeName,
					properties: {
						position: [node.position[0] + margin, node.position[1]],
					},
				};

				this.workflowsStore.updateNodeProperties(updateInformation);
				this.onNodeMoved(node);

				if (
					(recordHistory && oldPosition[0] !== node.position[0]) ||
					oldPosition[1] !== node.position[1]
				) {
					this.historyStore.pushCommandToUndo(
						new MoveNodeCommand(nodeName, oldPosition, node.position, this),
						recordHistory,
					);
				}
			}
		},

		cutSelectedNodes() {
			const deleteCopiedNodes = !this.isReadOnly;
			this.copySelectedNodes(deleteCopiedNodes);
			if (deleteCopiedNodes) {
				this.deleteSelectedNodes();
			}
		},

		copySelectedNodes(isCut: boolean) {
			this.getSelectedNodesToSave().then((data) => {
				const workflowToCopy: IWorkflowToShare = {
					meta: {
						instanceId: this.rootStore.instanceId,
					},
					...data,
				};

				this.removeForeignCredentialsFromWorkflow(
					workflowToCopy,
					this.credentialsStore.allCredentials,
				);

				const nodeData = JSON.stringify(workflowToCopy, null, 2);

				this.copyToClipboard(nodeData);
				if (data.nodes.length > 0) {
					if (!isCut) {
						this.$showMessage({
							title: 'Copied!',
							message: '',
							type: 'success',
						});
					}
					this.$telemetry.track('User copied nodes', {
						node_types: data.nodes.map((node) => node.type),
						workflow_id: this.workflowsStore.workflowId,
					});
				}
			});
		},
		async stopExecution() {
			const executionId = this.workflowsStore.activeExecutionId;
			if (executionId === null) {
				return;
			}

			try {
				this.stopExecutionInProgress = true;
				await this.workflowsStore.stopCurrentExecution(executionId);
				this.$showMessage({
					title: this.$locale.baseText('nodeView.showMessage.stopExecutionTry.title'),
					type: 'success',
				});
			} catch (error) {
				// Execution stop might fail when the execution has already finished. Let's treat this here.
				const execution = await this.workflowsStore.getExecution(executionId);

				if (execution === undefined) {
					// execution finished but was not saved (e.g. due to low connectivity)

					this.workflowsStore.finishActiveExecution({
						executionId,
						data: { finished: true, stoppedAt: new Date() },
					});
					this.workflowsStore.executingNode = null;
					this.uiStore.removeActiveAction('workflowRunning');

<<<<<<< HEAD
					this.$titleSet(this.workflowsStore.workflow.name, 'IDLE');
=======
					this.titleSet(this.workflowsStore.workflowName, 'IDLE');
>>>>>>> 13c143eb
					this.$showMessage({
						title: this.$locale.baseText('nodeView.showMessage.stopExecutionCatch.unsaved.title'),
						message: this.$locale.baseText(
							'nodeView.showMessage.stopExecutionCatch.unsaved.message',
						),
						type: 'success',
					});
				} else if (execution?.finished) {
					// execution finished before it could be stopped

					const executedData = {
						data: execution.data,
						finished: execution.finished,
						mode: execution.mode,
						startedAt: execution.startedAt,
						stoppedAt: execution.stoppedAt,
					} as IRun;
					const pushData = {
						data: executedData,
						executionId,
						retryOf: execution.retryOf,
					} as IPushDataExecutionFinished;
					this.workflowsStore.finishActiveExecution(pushData);
					this.titleSet(execution.workflowData.name, 'IDLE');
					this.workflowsStore.executingNode = null;
					this.workflowsStore.setWorkflowExecutionData(executedData as IExecutionResponse);
					this.uiStore.removeActiveAction('workflowRunning');
					this.$showMessage({
						title: this.$locale.baseText('nodeView.showMessage.stopExecutionCatch.title'),
						message: this.$locale.baseText('nodeView.showMessage.stopExecutionCatch.message'),
						type: 'success',
					});
				} else {
					this.$showError(error, this.$locale.baseText('nodeView.showError.stopExecution.title'));
				}
			}
			this.stopExecutionInProgress = false;

			this.getWorkflowDataToSave().then((workflowData) => {
				const trackProps = {
					workflow_id: this.workflowsStore.workflowId,
					node_graph_string: JSON.stringify(
						TelemetryHelpers.generateNodesGraph(workflowData as IWorkflowBase, this.getNodeTypes())
							.nodeGraph,
					),
				};

				this.$telemetry.track('User clicked stop workflow execution', trackProps);
			});
		},

		async stopWaitingForWebhook() {
			try {
				await this.workflowsStore.removeTestWebhook(this.workflowsStore.workflowId);
			} catch (error) {
				this.$showError(
					error,
					this.$locale.baseText('nodeView.showError.stopWaitingForWebhook.title'),
				);
				return;
			}
		},
		/**
		 * This method gets called when data got pasted into the window
		 */
		async receivedCopyPasteData(plainTextData: string): Promise<void> {
			const currentTab = getNodeViewTab(this.$route);
			if (currentTab === MAIN_HEADER_TABS.WORKFLOW) {
				let workflowData: IWorkflowDataUpdate | undefined;
				if (this.editAllowedCheck() === false) {
					return;
				}
				// Check if it is an URL which could contain workflow data
				if (plainTextData.match(/^http[s]?:\/\/.*\.json$/i)) {
					// Pasted data points to a possible workflow JSON file

					if (!this.editAllowedCheck()) {
						return;
					}

					const importConfirm = await this.confirmMessage(
						this.$locale.baseText('nodeView.confirmMessage.receivedCopyPasteData.message', {
							interpolate: { plainTextData },
						}),
						this.$locale.baseText('nodeView.confirmMessage.receivedCopyPasteData.headline'),
						'warning',
						this.$locale.baseText(
							'nodeView.confirmMessage.receivedCopyPasteData.confirmButtonText',
						),
						this.$locale.baseText('nodeView.confirmMessage.receivedCopyPasteData.cancelButtonText'),
					);

					if (!importConfirm) {
						return;
					}

					workflowData = await this.getWorkflowDataFromUrl(plainTextData);
					if (workflowData === undefined) {
						return;
					}
				} else {
					// Pasted data is is possible workflow data
					try {
						// Check first if it is valid JSON
						workflowData = JSON.parse(plainTextData);

						if (!this.editAllowedCheck()) {
							return;
						}
					} catch (e) {
						// Is no valid JSON so ignore
						return;
					}
				}

				return this.importWorkflowData(workflowData!, 'paste', false);
			}
		},

		// Returns the workflow data from a given URL. If no data gets found or
		// data is invalid it returns undefined and displays an error message by itself.
		async getWorkflowDataFromUrl(url: string): Promise<IWorkflowDataUpdate | undefined> {
			let workflowData: IWorkflowDataUpdate;

			this.startLoading();
			try {
				workflowData = await this.workflowsStore.getWorkflowFromUrl(url);
			} catch (error) {
				this.stopLoading();
				this.$showError(
					error,
					this.$locale.baseText('nodeView.showError.getWorkflowDataFromUrl.title'),
				);
				return;
			}
			this.stopLoading();

			return workflowData;
		},

		// Imports the given workflow data into the current workflow
		async importWorkflowData(
			workflowData: IWorkflowToShare,
			source: string,
			importTags = true,
		): Promise<void> {
			// eslint-disable-line @typescript-eslint/default-param-last
			// If it is JSON check if it looks on the first look like data we can use
			if (!workflowData.hasOwnProperty('nodes') || !workflowData.hasOwnProperty('connections')) {
				return;
			}

			try {
				const nodeIdMap: { [prev: string]: string } = {};
				if (workflowData.nodes) {
					// set all new ids when pasting/importing workflows
					workflowData.nodes.forEach((node: INode) => {
						if (node.id) {
							const newId = uuid();
							nodeIdMap[newId] = node.id;
							node.id = newId;
						} else {
							node.id = uuid();
						}
					});
				}

				const currInstanceId = this.rootStore.instanceId;

				const nodeGraph = JSON.stringify(
					TelemetryHelpers.generateNodesGraph(workflowData as IWorkflowBase, this.getNodeTypes(), {
						nodeIdMap,
						sourceInstanceId:
							workflowData.meta && workflowData.meta.instanceId !== currInstanceId
								? workflowData.meta.instanceId
								: '',
					}).nodeGraph,
				);
				if (source === 'paste') {
					this.$telemetry.track('User pasted nodes', {
						workflow_id: this.workflowsStore.workflowId,
						node_graph_string: nodeGraph,
					});
				} else {
					this.$telemetry.track('User imported workflow', {
						source,
						workflow_id: this.workflowsStore.workflowId,
						node_graph_string: nodeGraph,
					});
				}

				// By default we automatically deselect all the currently
				// selected nodes and select the new ones
				this.deselectAllNodes();

				// Fix the node position as it could be totally offscreen
				// and the pasted nodes would so not be directly visible to
				// the user
				this.updateNodePositions(
					workflowData,
					NodeViewUtils.getNewNodePosition(this.nodes, this.lastClickPosition),
				);

				const data = await this.addNodesToWorkflow(workflowData);

				setTimeout(() => {
					data.nodes!.forEach((node: INodeUi) => {
						this.nodeSelectedByName(node.name);
					});
				});

				if (workflowData.pinData) {
					this.workflowsStore.setWorkflowPinData(workflowData.pinData);
				}

				const tagsEnabled = this.settingsStore.areTagsEnabled;
				if (importTags && tagsEnabled && Array.isArray(workflowData.tags)) {
					const allTags = await this.tagsStore.fetchAll();
					const tagNames = new Set(allTags.map((tag) => tag.name));

					const workflowTags = workflowData.tags as ITag[];
					const notFound = workflowTags.filter((tag) => !tagNames.has(tag.name));

					const creatingTagPromises: Array<Promise<ITag>> = [];
					for (const tag of notFound) {
						const creationPromise = this.tagsStore.create(tag.name).then((tag: ITag) => {
							allTags.push(tag);
							return tag;
						});

						creatingTagPromises.push(creationPromise);
					}

					await Promise.all(creatingTagPromises);

					const tagIds = workflowTags.reduce((accu: string[], imported: ITag) => {
						const tag = allTags.find((tag) => tag.name === imported.name);
						if (tag) {
							accu.push(tag.id);
						}

						return accu;
					}, []);

					this.workflowsStore.addWorkflowTagIds(tagIds);
				}
			} catch (error) {
				this.$showError(
					error,
					this.$locale.baseText('nodeView.showError.importWorkflowData.title'),
				);
			}
		},
		onDragOver(event: DragEvent) {
			event.preventDefault();
		},

		onDrop(event: DragEvent) {
			if (!event.dataTransfer) {
				return;
			}

			const nodeTypeNames = event.dataTransfer.getData('nodeTypeName').split(',');

			if (nodeTypeNames) {
				const mousePosition = this.getMousePositionWithinNodeView(event);

				const nodesToAdd = nodeTypeNames.map((nodeTypeName: string, index: number) => {
					return {
						nodeTypeName,
						position: [
							// If adding more than one node, offset the X position
							mousePosition[0] -
								NodeViewUtils.NODE_SIZE / 2 +
								NodeViewUtils.NODE_SIZE * index * 2 +
								NodeViewUtils.GRID_SIZE,
							mousePosition[1] - NodeViewUtils.NODE_SIZE / 2,
						] as XYPosition,
						dragAndDrop: true,
					};
				});

				this.onAddNode(nodesToAdd, true);
				this.createNodeActive = false;
			}
		},

		nodeDeselectedByName(nodeName: string) {
			const node = this.workflowsStore.getNodeByName(nodeName);
			if (node) {
				this.nodeDeselected(node);
			}
		},

		nodeSelectedByName(nodeName: string, setActive = false, deselectAllOthers?: boolean) {
			if (deselectAllOthers === true) {
				this.deselectAllNodes();
			}

			const node = this.workflowsStore.getNodeByName(nodeName);
			if (node) {
				this.nodeSelected(node);
				this.uiStore.lastSelectedNode = node.name;
				this.uiStore.lastSelectedNodeOutputIndex = null;
				this.canvasStore.lastSelectedConnection = null;
				this.canvasStore.newNodeInsertPosition = null;

				if (setActive) {
					this.ndvStore.activeNodeName = node.name;
				}
			}
		},
		showMaxNodeTypeError(nodeTypeData: INodeTypeDescription) {
			const maxNodes = nodeTypeData.maxNodes;
			this.$showMessage({
				title: this.$locale.baseText('nodeView.showMessage.showMaxNodeTypeError.title'),
				message: this.$locale.baseText('nodeView.showMessage.showMaxNodeTypeError.message', {
					adjustToNumber: maxNodes,
					interpolate: { nodeTypeDataDisplayName: nodeTypeData.displayName },
				}),
				type: 'error',
				duration: 0,
			});
		},

		async getNewNodeWithDefaultCredential(nodeTypeData: INodeTypeDescription) {
			let nodeVersion = nodeTypeData.defaultVersion;

			if (nodeVersion === undefined) {
				nodeVersion = Array.isArray(nodeTypeData.version)
					? nodeTypeData.version.slice(-1)[0]
					: nodeTypeData.version;
			}

			const newNodeData: INodeUi = {
				id: uuid(),
				name: nodeTypeData.defaults.name as string,
				type: nodeTypeData.name,
				typeVersion: nodeVersion,
				position: [0, 0],
				parameters: {},
			};

			const credentialPerType =
				nodeTypeData.credentials &&
				nodeTypeData.credentials
					.map((type) => this.credentialsStore.getUsableCredentialByType(type.name))
					.flat();

			if (credentialPerType && credentialPerType.length === 1) {
				const defaultCredential = credentialPerType[0];

				const selectedCredentials = this.credentialsStore.getCredentialById(defaultCredential.id);
				const selected = { id: selectedCredentials.id, name: selectedCredentials.name };
				const credentials = {
					[defaultCredential.type]: selected,
				};

				await this.loadNodesProperties(
					[newNodeData].map((node) => ({ name: node.type, version: node.typeVersion })),
				);
				const nodeType = this.nodeTypesStore.getNodeType(newNodeData.type, newNodeData.typeVersion);
				const nodeParameters = NodeHelpers.getNodeParameters(
					nodeType?.properties || [],
					{},
					true,
					false,
					newNodeData,
				);

				if (nodeTypeData.credentials) {
					const authentication = nodeTypeData.credentials.find(
						(type) => type.name === defaultCredential.type,
					);
					if (authentication?.displayOptions?.hide) {
						return newNodeData;
					}

					const authDisplayOptions = authentication?.displayOptions?.show;
					if (!authDisplayOptions) {
						newNodeData.credentials = credentials;
						return newNodeData;
					}

					if (
						Object.keys(authDisplayOptions).length === 1 &&
						authDisplayOptions['authentication']
					) {
						// ignore complex case when there's multiple dependencies
						newNodeData.credentials = credentials;

						let parameters: { [key: string]: string } = {};
						for (const displayOption of Object.keys(authDisplayOptions)) {
							if (nodeParameters && !nodeParameters[displayOption]) {
								parameters = {};
								newNodeData.credentials = undefined;
								break;
							}
							const optionValue = authDisplayOptions[displayOption]?.[0];
							if (optionValue && typeof optionValue === 'string') {
								parameters[displayOption] = optionValue;
							}
							newNodeData.parameters = {
								...newNodeData.parameters,
								...parameters,
							};
						}
					}
				}
			}
			return newNodeData;
		},

		async injectNode(
			nodeTypeName: string,
			options: AddNodeOptions = {},
			showDetail = true,
			trackHistory = false,
			isAutoAdd = false,
		) {
			const nodeTypeData: INodeTypeDescription | null =
				this.nodeTypesStore.getNodeType(nodeTypeName);

			if (nodeTypeData === null) {
				this.$showMessage({
					title: this.$locale.baseText('nodeView.showMessage.addNodeButton.title'),
					message: this.$locale.baseText('nodeView.showMessage.addNodeButton.message', {
						interpolate: { nodeTypeName },
					}),
					type: 'error',
				});
				return;
			}

			if (
				nodeTypeData.maxNodes !== undefined &&
				this.getNodeTypeCount(nodeTypeName) >= nodeTypeData.maxNodes
			) {
				this.showMaxNodeTypeError(nodeTypeData);
				return;
			}

			const newNodeData = await this.getNewNodeWithDefaultCredential(nodeTypeData);

			// when pulling new connection from node or injecting into a connection
			const lastSelectedNode = this.lastSelectedNode;

			if (options.position) {
				newNodeData.position = NodeViewUtils.getNewNodePosition(
					this.canvasStore.getNodesWithPlaceholderNode(),
					options.position,
				);
			} else if (lastSelectedNode) {
				const lastSelectedConnection = this.canvasStore.lastSelectedConnection;
				if (lastSelectedConnection) {
					// set when injecting into a connection
					const [diffX] = NodeViewUtils.getConnectorLengths(lastSelectedConnection);
					if (diffX <= NodeViewUtils.MAX_X_TO_PUSH_DOWNSTREAM_NODES) {
						this.pushDownstreamNodes(
							lastSelectedNode.name,
							NodeViewUtils.PUSH_NODES_OFFSET,
							trackHistory,
						);
					}
				}

				// set when pulling connections
				if (this.canvasStore.newNodeInsertPosition) {
					newNodeData.position = NodeViewUtils.getNewNodePosition(this.nodes, [
						this.canvasStore.newNodeInsertPosition[0] + NodeViewUtils.GRID_SIZE,
						this.canvasStore.newNodeInsertPosition[1] - NodeViewUtils.NODE_SIZE / 2,
					]);
					this.canvasStore.newNodeInsertPosition = null;
				} else {
					let yOffset = 0;

					if (lastSelectedConnection) {
						const sourceNodeType = this.nodeTypesStore.getNodeType(
							lastSelectedNode.type,
							lastSelectedNode.typeVersion,
						);
						const offsets = [
							[-100, 100],
							[-140, 0, 140],
							[-240, -100, 100, 240],
						];
						if (sourceNodeType && sourceNodeType.outputs.length > 1) {
							const offset = offsets[sourceNodeType.outputs.length - 2];
							const sourceOutputIndex = lastSelectedConnection.__meta
								? lastSelectedConnection.__meta.sourceOutputIndex
								: 0;
							yOffset = offset[sourceOutputIndex];
						}
					}

					// If a node is active then add the new node directly after the current one
					newNodeData.position = NodeViewUtils.getNewNodePosition(
						this.nodes,
						[
							lastSelectedNode.position[0] + NodeViewUtils.PUSH_NODES_OFFSET,
							lastSelectedNode.position[1] + yOffset,
						],
						[100, 0],
					);
				}
			} else {
				// If added node is a trigger and it's the first one added to the canvas
				// we place it at canvasAddButtonPosition to replace the canvas add button
				const position =
					this.nodeTypesStore.isTriggerNode(nodeTypeName) && !this.containsTrigger
						? this.canvasStore.canvasAddButtonPosition
						: // If no node is active find a free spot
						  (this.lastClickPosition as XYPosition);

				newNodeData.position = NodeViewUtils.getNewNodePosition(this.nodes, position);
			}

			const localizedName = this.localizeNodeName(newNodeData.name, newNodeData.type);

			newNodeData.name = this.uniqueNodeName(localizedName);

			if (nodeTypeData.webhooks && nodeTypeData.webhooks.length) {
				newNodeData.webhookId = uuid();
			}

			await this.addNodes([newNodeData], undefined, trackHistory);
			this.workflowsStore.setNodePristine(newNodeData.name, true);

			this.uiStore.stateIsDirty = true;

			if (nodeTypeName === STICKY_NODE_TYPE) {
				this.$telemetry.trackNodesPanel('nodeView.addSticky', {
					workflow_id: this.workflowsStore.workflowId,
				});
			} else {
				this.$externalHooks().run('nodeView.addNodeButton', { nodeTypeName });
				useSegment().trackAddedTrigger(nodeTypeName);
				const trackProperties: ITelemetryTrackProperties = {
					node_type: nodeTypeName,
					is_auto_add: isAutoAdd,
					workflow_id: this.workflowsStore.workflowId,
					drag_and_drop: options.dragAndDrop,
				};

				if (lastSelectedNode) {
					trackProperties.input_node_type = lastSelectedNode.type;
				}

				this.$telemetry.trackNodesPanel('nodeView.addNodeButton', trackProperties);
			}

			// Automatically deselect all nodes and select the current one and also active
			// current node. But only if it's added manually by the user (not by undo/redo mechanism)
			if (trackHistory) {
				this.deselectAllNodes();
				setTimeout(() => {
					this.nodeSelectedByName(
						newNodeData.name,
						showDetail && nodeTypeName !== STICKY_NODE_TYPE,
					);
				});
			}

			return newNodeData;
		},
		getConnection(
			sourceNodeName: string,
			sourceNodeOutputIndex: number,
			targetNodeName: string,
			targetNodeOuputIndex: number,
		): IConnection | undefined {
			const nodeConnections = (
				this.workflowsStore.outgoingConnectionsByNodeName(sourceNodeName) as INodeConnections
			).main;
			if (nodeConnections) {
				const connections: IConnection[] | null = nodeConnections[sourceNodeOutputIndex];

				if (connections) {
					return connections.find(
						(connection: IConnection) =>
							connection.node === targetNodeName && connection.index === targetNodeOuputIndex,
					);
				}
			}

			return undefined;
		},
		connectTwoNodes(
			sourceNodeName: string,
			sourceNodeOutputIndex: number,
			targetNodeName: string,
			targetNodeOuputIndex: number,
		) {
			this.uiStore.stateIsDirty = true;

			if (
				this.getConnection(
					sourceNodeName,
					sourceNodeOutputIndex,
					targetNodeName,
					targetNodeOuputIndex,
				)
			) {
				return;
			}

			const connectionData = [
				{
					node: sourceNodeName,
					type: 'main',
					index: sourceNodeOutputIndex,
				},
				{
					node: targetNodeName,
					type: 'main',
					index: targetNodeOuputIndex,
				},
			] as [IConnection, IConnection];

			this.__addConnection(connectionData);
		},
		async addNode(
			nodeTypeName: string,
			options: AddNodeOptions = {},
			showDetail = true,
			trackHistory = false,
			isAutoAdd = false,
		) {
			if (!this.editAllowedCheck()) {
				return;
			}

			const lastSelectedConnection = this.canvasStore.lastSelectedConnection;
			const lastSelectedNode = this.lastSelectedNode;
			const lastSelectedNodeOutputIndex = this.uiStore.lastSelectedNodeOutputIndex;

			this.historyStore.startRecordingUndo();

			const newNodeData = await this.injectNode(
				nodeTypeName,
				options,
				showDetail,
				trackHistory,
				isAutoAdd,
			);
			if (!newNodeData) {
				return;
			}

			const outputIndex = lastSelectedNodeOutputIndex || 0;

			// If a node is last selected then connect between the active and its child ones
			if (lastSelectedNode) {
				await Vue.nextTick();

				if (lastSelectedConnection && lastSelectedConnection.__meta) {
					this.__deleteJSPlumbConnection(lastSelectedConnection, trackHistory);

					const targetNodeName = lastSelectedConnection.__meta.targetNodeName;
					const targetOutputIndex = lastSelectedConnection.__meta.targetOutputIndex;
					this.connectTwoNodes(newNodeData.name, 0, targetNodeName, targetOutputIndex);
				}

				// Connect active node to the newly created one
				this.connectTwoNodes(lastSelectedNode.name, outputIndex, newNodeData.name, 0);
			}
			this.historyStore.stopRecordingUndo();
		},
		insertNodeAfterSelected(info: {
			sourceId: string;
			index: number;
			eventSource: NodeCreatorOpenSource;
			connection?: Connection;
		}) {
			// Get the node and set it as active that new nodes
			// which get created get automatically connected
			// to it.
			const sourceNode = this.workflowsStore.getNodeById(info.sourceId);
			if (!sourceNode) {
				return;
			}

			this.uiStore.lastSelectedNode = sourceNode.name;
			this.uiStore.lastSelectedNodeOutputIndex = info.index;
			this.canvasStore.newNodeInsertPosition = null;

			if (info.connection) {
				this.canvasStore.lastSelectedConnection = info.connection;
			}

			this.onToggleNodeCreator({
				source: info.eventSource,
				createNodeActive: true,
			});
		},
		onEventConnectionAbort(connection: Connection) {
			try {
				if (this.dropPrevented) {
					this.dropPrevented = false;
					return;
				}

				if (this.pullConnActiveNodeName) {
					const sourceNode = this.workflowsStore.getNodeById(connection.parameters.nodeId);
					if (sourceNode) {
						const sourceNodeName = sourceNode.name;
						const outputIndex = connection.parameters.index;

						this.connectTwoNodes(sourceNodeName, outputIndex, this.pullConnActiveNodeName, 0);
						this.pullConnActiveNodeName = null;
						this.dropPrevented = true;
					}
					return;
				}

				this.insertNodeAfterSelected({
					sourceId: connection.parameters.nodeId,
					index: connection.parameters.index,
					eventSource: NODE_CREATOR_OPEN_SOURCES.NODE_CONNECTION_DROP,
				});
			} catch (e) {
				console.error(e); // eslint-disable-line no-console
			}
		},
		onInterceptBeforeDrop(info: BeforeDropParams) {
			try {
				const sourceInfo = info.connection.endpoints[0].parameters;
				const targetInfo = info.dropEndpoint.parameters;

				const sourceNodeName = this.workflowsStore.getNodeById(sourceInfo.nodeId)?.name || '';
				const targetNodeName = this.workflowsStore.getNodeById(targetInfo.nodeId)?.name || '';

				// check for duplicates
				if (
					this.getConnection(sourceNodeName, sourceInfo.index, targetNodeName, targetInfo.index)
				) {
					this.dropPrevented = true;
					this.pullConnActiveNodeName = null;
					return false;
				}

				return true;
			} catch (e) {
				console.error(e); // eslint-disable-line no-console
				return true;
			}
		},
		onEventConnection(info: ConnectionEstablishedParams) {
			try {
				const sourceInfo = info.sourceEndpoint.parameters;
				const targetInfo = info.targetEndpoint.parameters;

				const sourceNodeName = this.workflowsStore.getNodeById(sourceInfo.nodeId)?.name;
				const targetNodeName = this.workflowsStore.getNodeById(targetInfo.nodeId)?.name;

				if (sourceNodeName && targetNodeName) {
					info.connection.__meta = {
						sourceNodeName,
						sourceOutputIndex: sourceInfo.index,
						targetNodeName,
						targetOutputIndex: targetInfo.index,
					};
				}

				NodeViewUtils.resetConnection(info.connection);
				NodeViewUtils.moveBackInputLabelPosition(info.targetEndpoint);

				const connectionData: [IConnection, IConnection] = [
					{
						node: sourceNodeName,
						type: sourceInfo.type,
						index: sourceInfo.index,
					},
					{
						node: targetNodeName,
						type: targetInfo.type,
						index: targetInfo.index,
					},
				];

				this.dropPrevented = true;
				this.workflowsStore.addConnection({ connection: connectionData });
				this.uiStore.stateIsDirty = true;
				if (!this.suspendRecordingDetachedConnections) {
					this.historyStore.pushCommandToUndo(new AddConnectionCommand(connectionData));
				}
				if (!this.isReadOnly) {
					NodeViewUtils.addConnectionActionsOverlay(
						info.connection,
						() => {
							this.activeConnection = null;
							this.__deleteJSPlumbConnection(info.connection);
						},
						() => {
							this.insertNodeAfterSelected({
								sourceId: info.sourceEndpoint.parameters.nodeId,
								index: sourceInfo.index,
								connection: info.connection,
								eventSource: NODE_CREATOR_OPEN_SOURCES.NODE_CONNECTION_ACTION,
							});
						},
					);
					setTimeout(() => {
						NodeViewUtils.addConnectionTestData(
							info.source,
							info.target,
							'canvas' in info.connection.connector
								? (info.connection.connector.canvas as HTMLElement)
								: undefined,
						);
					}, 0);
				}
			} catch (e) {
				console.error(e); // eslint-disable-line no-console
			}
		},
		onDragMove() {
			this.instance?.connections.forEach((connection) => {
				NodeViewUtils.showOrHideItemsLabel(connection);
				NodeViewUtils.showOrHideMidpointArrow(connection);

				Object.values(connection.overlays).forEach((overlay) => {
					if (!overlay.canvas) return;
					this.instance?.repaint(overlay.canvas);
				});
			});
		},
		onConnectionMouseOver(connection: Connection) {
			try {
				if (this.exitTimer !== undefined) {
					clearTimeout(this.exitTimer);
					this.exitTimer = undefined;
				}

				if (
					this.isReadOnly ||
					this.enterTimer ||
					!connection ||
					connection === this.activeConnection
				)
					return;

				if (this.activeConnection) NodeViewUtils.hideConnectionActions(this.activeConnection);

				this.enterTimer = setTimeout(() => {
					this.enterTimer = undefined;
					if (connection) {
						NodeViewUtils.showConnectionActions(connection);
						this.activeConnection = connection;
					}
				}, 150);
			} catch (e) {
				console.error(e); // eslint-disable-line no-console
			}
		},
		onConnectionMouseOut(connection: Connection) {
			try {
				if (this.exitTimer) return;

				if (this.enterTimer) {
					clearTimeout(this.enterTimer);
					this.enterTimer = undefined;
				}

				if (this.isReadOnly || !connection || this.activeConnection?.id !== connection.id) return;

				this.exitTimer = setTimeout(() => {
					this.exitTimer = undefined;

					if (connection && this.activeConnection === connection) {
						NodeViewUtils.hideConnectionActions(this.activeConnection);
						this.activeConnection = null;
					}
				}, 500);
			} catch (e) {
				console.error(e); // eslint-disable-line no-console
			}
		},
		onConnectionMoved(info: ConnectionMovedParams) {
			try {
				// When a connection gets moved from one node to another it for some reason
				// calls the "connection" event but not the "connectionDetached" one. So we listen
				// additionally to the "connectionMoved" event and then only delete the existing connection.

				NodeViewUtils.resetInputLabelPosition(info.connection);

				const sourceInfo = info.connection.parameters;
				const targetInfo = info.originalEndpoint.parameters;

				const connectionInfo = [
					{
						node: this.workflowsStore.getNodeById(sourceInfo.nodeId)?.name || '',
						type: sourceInfo.type,
						index: sourceInfo.index,
					},
					{
						node: this.workflowsStore.getNodeById(targetInfo.nodeId)?.name || '',
						type: targetInfo.type,
						index: targetInfo.index,
					},
				] as [IConnection, IConnection];

				this.__removeConnection(connectionInfo, false);
			} catch (e) {
				console.error(e); // eslint-disable-line no-console
			}
		},
		onEndpointMouseOver(endpoint: Endpoint, mouse) {
			// This event seems bugged. It gets called constantly even when the mouse is not over the endpoint
			// if the endpoint has a connection attached to it. So we need to check if the mouse is actually over
			// the endpoint.
			if (!endpoint.isTarget || mouse.target !== endpoint.endpoint.canvas) return;
			this.instance.setHover(endpoint, true);
		},
		onEndpointMouseOut(endpoint: Endpoint) {
			if (!endpoint.isTarget) return;
			this.instance.setHover(endpoint, false);
		},
		async onConnectionDetached(info: ConnectionDetachedParams) {
			try {
				const connectionInfo: [IConnection, IConnection] | null = getConnectionInfo(info);
				NodeViewUtils.resetInputLabelPosition(info.targetEndpoint);
				info.connection.removeOverlays();
				this.__removeConnectionByConnectionInfo(info, false, false);

				if (this.pullConnActiveNodeName) {
					// establish new connection when dragging connection from one node to another
					this.historyStore.startRecordingUndo();
					const sourceNode = this.workflowsStore.getNodeById(info.connection.parameters.nodeId);
					const sourceNodeName = sourceNode.name;
					const outputIndex = info.connection.parameters.index;

					if (connectionInfo) {
						this.historyStore.pushCommandToUndo(new RemoveConnectionCommand(connectionInfo));
					}
					this.connectTwoNodes(sourceNodeName, outputIndex, this.pullConnActiveNodeName, 0);
					this.pullConnActiveNodeName = null;
					await this.$nextTick();
					this.historyStore.stopRecordingUndo();
				} else if (
					!this.historyStore.bulkInProgress &&
					!this.suspendRecordingDetachedConnections &&
					connectionInfo
				) {
					// Ff connection being detached by user, save this in history
					// but skip if it's detached as a side effect of bulk undo/redo or node rename process
					const removeCommand = new RemoveConnectionCommand(connectionInfo, this);
					this.historyStore.pushCommandToUndo(removeCommand);
				}
			} catch (e) {
				console.error(e); // eslint-disable-line no-console
			}
		},
		onConnectionDrag(connection: Connection) {
			// The overlays are visible by default so we need to hide the midpoint arrow
			// manually
			connection.overlays['midpoint-arrow']?.setVisible(false);
			try {
				this.pullConnActiveNodeName = null;
				this.pullConnActive = true;
				this.canvasStore.newNodeInsertPosition = null;
				NodeViewUtils.resetConnection(connection);

				const nodes = [...document.querySelectorAll('.node-wrapper')];

				const onMouseMove = (e: MouseEvent | TouchEvent) => {
					if (!connection) {
						return;
					}

					const element = document.querySelector('.jtk-endpoint.jtk-drag-hover');
					if (element) {
						const endpoint = element.jtk.endpoint;
						NodeViewUtils.showDropConnectionState(connection, endpoint);
						return;
					}

					const inputMargin = 24;
					const intersecting = nodes.find((element: Element) => {
						const { top, left, right, bottom } = element.getBoundingClientRect();
						const [x, y] = NodeViewUtils.getMousePosition(e);
						if (top <= y && bottom >= y && left - inputMargin <= x && right >= x) {
							const nodeName = (element as HTMLElement).dataset['name'] as string;
							const node = this.workflowsStore.getNodeByName(nodeName) as INodeUi | null;
							if (node) {
								const nodeType = this.nodeTypesStore.getNodeType(node.type, node.typeVersion);
								if (nodeType && nodeType.inputs && nodeType.inputs.length === 1) {
									this.pullConnActiveNodeName = node.name;
									const endpointUUID = this.getInputEndpointUUID(nodeName, 0);
									if (endpointUUID) {
										const endpoint = this.instance?.getEndpoint(endpointUUID);

										NodeViewUtils.showDropConnectionState(connection, endpoint);

										return true;
									}
								}
							}
						}

						return false;
					});

					if (!intersecting) {
						NodeViewUtils.showPullConnectionState(connection);
						this.pullConnActiveNodeName = null;
					}
				};

				const onMouseUp = (e: MouseEvent | TouchEvent) => {
					this.pullConnActive = false;
					this.canvasStore.newNodeInsertPosition = this.getMousePositionWithinNodeView(e);
					NodeViewUtils.resetConnectionAfterPull(connection);
					window.removeEventListener('mousemove', onMouseMove);
					window.removeEventListener('mouseup', onMouseUp);
				};

				window.addEventListener('mousemove', onMouseMove);
				window.addEventListener('touchmove', onMouseMove);
				window.addEventListener('mouseup', onMouseUp);
				window.addEventListener('touchend', onMouseMove);
			} catch (e) {
				console.error(e); // eslint-disable-line no-console
			}
		},
		onConnectionDragAbortDetached(connection: Connection) {
			Object.values(this.instance?.endpointsByElement)
				.flatMap((endpoints) => Object.values(endpoints))
				.filter((endpoint) => endpoint.endpoint.type === 'N8nPlus')
				.forEach((endpoint) => setTimeout(() => endpoint.instance.revalidate(endpoint.element), 0));
		},
		onPlusEndpointClick(endpoint: Endpoint) {
			if (endpoint && endpoint.__meta) {
				this.insertNodeAfterSelected({
					sourceId: endpoint.__meta.nodeId,
					index: endpoint.__meta.index,
					eventSource: NODE_CREATOR_OPEN_SOURCES.PLUS_ENDPOINT,
				});
			}
		},
		bindCanvasEvents() {
			this.instance.bind(EVENT_CONNECTION_ABORT, this.onEventConnectionAbort);

			this.instance.bind(INTERCEPT_BEFORE_DROP, this.onInterceptBeforeDrop);

			this.instance.bind(EVENT_CONNECTION, this.onEventConnection);

			this.instance.bind(EVENT_DRAG_MOVE, this.onDragMove);
			this.instance.bind(EVENT_CONNECTION_MOUSEOVER, this.onConnectionMouseOver);
			this.instance.bind(EVENT_CONNECTION_MOUSEOUT, this.onConnectionMouseOut);

			this.instance.bind(EVENT_CONNECTION_MOVED, this.onConnectionMoved);
			this.instance.bind(EVENT_ENDPOINT_MOUSEOVER, this.onEndpointMouseOver);
			this.instance.bind(EVENT_ENDPOINT_MOUSEOUT, this.onEndpointMouseOut);
			this.instance.bind(EVENT_CONNECTION_DETACHED, this.onConnectionDetached);
			this.instance.bind(EVENT_CONNECTION_DRAG, this.onConnectionDrag);
			this.instance.bind(
				[EVENT_CONNECTION_DRAG, EVENT_CONNECTION_ABORT, EVENT_CONNECTION_DETACHED],
				this.onConnectionDragAbortDetached,
			);
			this.instance.bind(EVENT_PLUS_ENDPOINT_CLICK, this.onPlusEndpointClick);
		},
		unbindCanvasEvents() {
			this.instance.unbind(EVENT_CONNECTION_ABORT, this.onEventConnectionAbort);

			this.instance.unbind(INTERCEPT_BEFORE_DROP, this.onInterceptBeforeDrop);

			this.instance.unbind(EVENT_CONNECTION, this.onEventConnection);

			this.instance.unbind(EVENT_DRAG_MOVE, this.onDragMove);
			this.instance.unbind(EVENT_CONNECTION_MOUSEOVER, this.onConnectionMouseOver);
			this.instance.unbind(EVENT_CONNECTION_MOUSEOUT, this.onConnectionMouseOut);

			this.instance.unbind(EVENT_CONNECTION_MOVED, this.onConnectionMoved);
			this.instance.unbind(EVENT_ENDPOINT_MOUSEOVER, this.onEndpointMouseOver);
			this.instance.unbind(EVENT_ENDPOINT_MOUSEOUT, this.onEndpointMouseOut);
			this.instance.unbind(EVENT_CONNECTION_DETACHED, this.onConnectionDetached);
			this.instance.unbind(EVENT_CONNECTION_DRAG, this.onConnectionDrag);

			this.instance.unbind(EVENT_CONNECTION_DRAG, this.onConnectionDragAbortDetached);
			this.instance.unbind(EVENT_CONNECTION_ABORT, this.onConnectionDragAbortDetached);
			this.instance.unbind(EVENT_CONNECTION_DETACHED, this.onConnectionDragAbortDetached);
			this.instance.unbind(EVENT_PLUS_ENDPOINT_CLICK, this.onPlusEndpointClick);

			// Get all the endpoints and unbind the events
			const elements = this.instance.getManagedElements();
			for (const element of Object.values(elements)) {
				const endpoints = element.endpoints;
				for (const endpoint of endpoints || []) {
					const endpointInstance = endpoint?.endpoint;
					if (endpointInstance && endpointInstance.type === N8nPlusEndpointType) {
						(endpointInstance as N8nPlusEndpoint).unbindEvents();
					}
				}
			}
		},
		onBeforeUnload(e) {
			if (this.isDemo || window.preventNodeViewBeforeUnload) {
				return;
			} else if (this.uiStore.stateIsDirty) {
				const confirmationMessage = this.$locale.baseText(
					'nodeView.itLooksLikeYouHaveBeenEditingSomething',
				);
				(e || window.event).returnValue = confirmationMessage; //Gecko + IE
				return confirmationMessage; //Gecko + Webkit, Safari, Chrome etc.
			} else {
				this.startLoading(this.$locale.baseText('nodeView.redirecting'));
				return;
			}
		},
		async newWorkflow(): Promise<void> {
			this.startLoading();
<<<<<<< HEAD
			await this.resetWorkspace();
			this.workflowData = await this.workflowsStore.createNewWorkflow();
=======
			this.resetWorkspace();
			this.workflowData = await this.workflowsStore.getNewWorkflowData();
>>>>>>> 13c143eb
			this.workflowsStore.currentWorkflowExecutions = [];
			this.workflowsStore.activeWorkflowExecution = null;

			this.uiStore.stateIsDirty = false;
			this.canvasStore.setZoomLevel(1, [0, 0]);
			this.tryToAddWelcomeSticky();
			this.uiStore.nodeViewInitialized = true;
			this.historyStore.reset();
			this.workflowsStore.activeWorkflowExecution = null;
			this.stopLoading();
		},
		async tryToAddWelcomeSticky(): Promise<void> {
			const newWorkflow = this.workflowData;
			this.canvasStore.zoomToFit();
		},
		async initView(): Promise<void> {
			if (this.$route.params.action === 'workflowSave') {
				// In case the workflow got saved we do not have to run init
				// as only the route changed but all the needed data is already loaded
				this.uiStore.stateIsDirty = false;
				return;
			}
			if (this.blankRedirect) {
				this.blankRedirect = false;
			} else if (this.$route.name === VIEWS.TEMPLATE_IMPORT) {
				const templateId = this.$route.params.id;
				await this.openWorkflowTemplate(templateId);
			} else {
				const result = this.uiStore.stateIsDirty;
				if (result) {
					const confirmModal = await this.confirmModal(
						this.$locale.baseText('generic.unsavedWork.confirmMessage.message'),
						this.$locale.baseText('generic.unsavedWork.confirmMessage.headline'),
						'warning',
						this.$locale.baseText('generic.unsavedWork.confirmMessage.confirmButtonText'),
						this.$locale.baseText('generic.unsavedWork.confirmMessage.cancelButtonText'),
						true,
					);
					if (confirmModal === MODAL_CONFIRMED) {
						const saved = await this.saveCurrentWorkflow();
						if (saved) await this.settingsStore.fetchPromptsData();
					} else if (confirmModal === MODAL_CLOSE) {
						return;
					}
				}
				// Load a workflow
				let workflowId = null as string | null;
				if (this.$route.params.name) {
					workflowId = this.$route.params.name;
				}
				if (workflowId !== null) {
					let workflow: IWorkflowDb | undefined = undefined;
					try {
						workflow = await this.workflowsStore.fetchWorkflow(workflowId);
					} catch (error) {
						this.$showError(error, this.$locale.baseText('openWorkflow.workflowNotFoundError'));

						this.$router.push({
							name: VIEWS.NEW_WORKFLOW,
						});
					}

					if (workflow) {
						this.titleSet(workflow.name, 'IDLE');
						// Open existing workflow
						await this.openWorkflow(workflow);
					}
				} else if (this.$route.meta?.nodeView === true) {
					// Create new workflow
					await this.newWorkflow();
				}
			}
			this.historyStore.reset();
			this.uiStore.nodeViewInitialized = true;
			document.addEventListener('keydown', this.keyDown);
			document.addEventListener('keyup', this.keyUp);

			window.addEventListener('beforeunload', this.onBeforeUnload);
		},
		getOutputEndpointUUID(nodeName: string, index: number): string | null {
			const node = this.workflowsStore.getNodeByName(nodeName);
			if (!node) {
				return null;
			}

			return NodeViewUtils.getOutputEndpointUUID(node.id, index);
		},
		getInputEndpointUUID(nodeName: string, index: number) {
			const node = this.workflowsStore.getNodeByName(nodeName);
			if (!node) {
				return null;
			}

			return NodeViewUtils.getInputEndpointUUID(node.id, index);
		},
		__addConnection(connection: [IConnection, IConnection]) {
			const outputUuid = this.getOutputEndpointUUID(connection[0].node, connection[0].index);
			const inputUuid = this.getInputEndpointUUID(connection[1].node, connection[1].index);
			if (!outputUuid || !inputUuid) {
				return;
			}

			const uuid: [string, string] = [outputUuid, inputUuid];
			// Create connections in DOM
			this.instance?.connect({
				uuids: uuid,
				detachable: !this.isReadOnly,
			});

			setTimeout(() => {
				this.addPinDataConnections(this.workflowsStore.pinData);
			});
		},
		__removeConnection(connection: [IConnection, IConnection], removeVisualConnection = false) {
			if (removeVisualConnection) {
				const sourceNode = this.workflowsStore.getNodeByName(connection[0].node);
				const targetNode = this.workflowsStore.getNodeByName(connection[1].node);

				if (!sourceNode || !targetNode) {
					return;
				}
				const connections = this.instance?.getConnections({
					source: sourceNode.id,
					target: targetNode.id,
				});

				connections.forEach((connectionInstance: Connection) => {
					if (connectionInstance.__meta) {
						// Only delete connections from specific indexes (if it can be determined by meta)
						if (
							connectionInstance.__meta.sourceOutputIndex === connection[0].index &&
							connectionInstance.__meta.targetOutputIndex === connection[1].index
						) {
							this.__deleteJSPlumbConnection(connectionInstance);
						}
					} else {
						this.__deleteJSPlumbConnection(connectionInstance);
					}
				});
			}

			this.workflowsStore.removeConnection({ connection });
		},
		__deleteJSPlumbConnection(connection: Connection, trackHistory = false) {
			// Make sure to remove the overlay else after the second move
			// it visibly stays behind free floating without a connection.
			connection.removeOverlays();

			this.pullConnActiveNodeName = null; // prevent new connections when connectionDetached is triggered
			this.instance?.deleteConnection(connection); // on delete, triggers connectionDetached event which applies mutation to store
			if (trackHistory && connection.__meta) {
				const connectionData: [IConnection, IConnection] = [
					{
						index: connection.__meta?.sourceOutputIndex,
						node: connection.__meta.sourceNodeName,
						type: 'main',
					},
					{
						index: connection.__meta?.targetOutputIndex,
						node: connection.__meta.targetNodeName,
						type: 'main',
					},
				];
				const removeCommand = new RemoveConnectionCommand(connectionData, this);
				this.historyStore.pushCommandToUndo(removeCommand);
			}
		},
		__removeConnectionByConnectionInfo(info, removeVisualConnection = false, trackHistory = false) {
			const connectionInfo: [IConnection, IConnection] | null = getConnectionInfo(info);

			if (connectionInfo) {
				if (removeVisualConnection) {
					this.__deleteJSPlumbConnection(info.connection, trackHistory);
				} else if (trackHistory) {
					this.historyStore.pushCommandToUndo(new RemoveConnectionCommand(connectionInfo));
				}
				this.workflowsStore.removeConnection({ connection: connectionInfo });
			}
		},
		async duplicateNode(nodeName: string) {
			if (!this.editAllowedCheck()) {
				return;
			}
			const node = this.workflowsStore.getNodeByName(nodeName);

			if (node) {
				const nodeTypeData = this.nodeTypesStore.getNodeType(node.type, node.typeVersion);

				if (
					nodeTypeData &&
					nodeTypeData.maxNodes !== undefined &&
					this.getNodeTypeCount(node.type) >= nodeTypeData.maxNodes
				) {
					this.showMaxNodeTypeError(nodeTypeData);
					return;
				}

				// Deep copy the data so that data on lower levels of the node-properties do
				// not share objects
				const newNodeData = deepCopy(this.getNodeDataToSave(node));
				newNodeData.id = uuid();

				const localizedName = this.localizeNodeName(newNodeData.name, newNodeData.type);

				newNodeData.name = this.uniqueNodeName(localizedName);

				newNodeData.position = NodeViewUtils.getNewNodePosition(
					this.nodes,
					[node.position[0], node.position[1] + 140],
					[0, 140],
				);

				if (newNodeData.webhookId) {
					// Make sure that the node gets a new unique webhook-ID
					newNodeData.webhookId = uuid();
				}

				if (
					newNodeData.credentials &&
					this.settingsStore.isEnterpriseFeatureEnabled(EnterpriseEditionFeature.Sharing)
				) {
					const usedCredentials = this.workflowsStore.usedCredentials;
					newNodeData.credentials = Object.fromEntries(
						Object.entries(newNodeData.credentials).filter(([_, credential]) => {
							return (
								credential.id &&
								(!usedCredentials[credential.id] ||
									usedCredentials[credential.id]?.currentUserHasAccess)
							);
						}),
					);
				}

				await this.addNodes([newNodeData], [], true);

				const pinData = this.workflowsStore.pinDataByNodeName(nodeName);
				if (pinData) {
					this.workflowsStore.pinData({
						node: newNodeData,
						data: pinData,
					});
				}

				this.uiStore.stateIsDirty = true;

				// Automatically deselect all nodes and select the current one and also active
				// current node
				this.deselectAllNodes();
				setTimeout(() => {
					this.nodeSelectedByName(newNodeData.name, false);
				});

				this.$telemetry.track('User duplicated node', {
					node_type: node.type,
					workflow_id: this.workflowsStore.workflowId,
				});
			}
		},
		getJSPlumbConnection(
			sourceNodeName: string,
			sourceOutputIndex: number,
			targetNodeName: string,
			targetInputIndex: number,
		): Connection | undefined {
			const sourceNode = this.workflowsStore.getNodeByName(sourceNodeName);
			const targetNode = this.workflowsStore.getNodeByName(targetNodeName);
			if (!sourceNode || !targetNode) {
				return;
			}

			const sourceId = sourceNode.id;
			const targetId = targetNode.id;

			const sourceEndpoint = NodeViewUtils.getOutputEndpointUUID(sourceId, sourceOutputIndex);
			const targetEndpoint = NodeViewUtils.getInputEndpointUUID(targetId, targetInputIndex);

			// @ts-ignore
			const connections = this.instance?.getConnections({
				source: sourceId,
				target: targetId,
			}) as Connection[];

			return connections.find((connection: Connection) => {
				const uuids = connection.getUuids();
				return uuids[0] === sourceEndpoint && uuids[1] === targetEndpoint;
			});
		},
		getJSPlumbEndpoints(nodeName: string): Endpoint[] {
			const node = this.workflowsStore.getNodeByName(nodeName);
			const nodeEl = this.instance.getManagedElement(node?.id);

			const endpoints = this.instance?.getEndpoints(nodeEl);
			return endpoints;
		},
		getPlusEndpoint(nodeName: string, outputIndex: number): Endpoint | undefined {
			const endpoints = this.getJSPlumbEndpoints(nodeName);
			return endpoints.find(
				(endpoint: Endpoint) =>
					// @ts-ignore
					endpoint.endpoint.type === 'N8nPlus' && endpoint?.__meta?.index === outputIndex,
			);
		},
		getIncomingOutgoingConnections(nodeName: string): {
			incoming: Connection[];
			outgoing: Connection[];
		} {
			const node = this.workflowsStore.getNodeByName(nodeName);

			if (node) {
				// @ts-ignore
				const outgoing = this.instance?.getConnections({
					source: node.id,
				});

				// @ts-ignore
				const incoming = this.instance?.getConnections({
					target: node.id,
				}) as Connection[];

				return {
					incoming,
					outgoing,
				};
			}
			return { incoming: [], outgoing: [] };
		},
		onNodeMoved(node: INodeUi) {
			const { incoming, outgoing } = this.getIncomingOutgoingConnections(node.name);

			[...incoming, ...outgoing].forEach((connection: Connection) => {
				NodeViewUtils.showOrHideMidpointArrow(connection);
				NodeViewUtils.showOrHideItemsLabel(connection);
			});
		},
		onNodeRun({
			name,
			data,
			waiting,
		}: {
			name: string;
			data: ITaskData[] | null;
			waiting: boolean;
		}) {
			const pinData = this.workflowsStore.getPinData;

			if (pinData && pinData[name]) return;

			const sourceNodeName = name;
			const sourceNode = this.workflowsStore.getNodeByName(sourceNodeName);
			const sourceId = sourceNode !== null ? sourceNode.id : '';

			if (data === null || data.length === 0 || waiting) {
				const outgoing = this.instance?.getConnections({
					source: sourceId,
				}) as Connection[];

				outgoing.forEach((connection: Connection) => {
					NodeViewUtils.resetConnection(connection);
				});
				const endpoints = this.getJSPlumbEndpoints(sourceNodeName);
				endpoints.forEach((endpoint: Endpoint) => {
					if (endpoint.endpoint.type === 'N8nPlus') {
						(endpoint.endpoint as N8nPlusEndpoint).clearSuccessOutput();
					}
				});

				return;
			}

			const nodeConnections =
				this.workflowsStore.outgoingConnectionsByNodeName(sourceNodeName).main;
			const outputMap = NodeViewUtils.getOutputSummary(data, nodeConnections || []);

			Object.keys(outputMap).forEach((sourceOutputIndex: string) => {
				Object.keys(outputMap[sourceOutputIndex]).forEach((targetNodeName: string) => {
					Object.keys(outputMap[sourceOutputIndex][targetNodeName]).forEach(
						(targetInputIndex: string) => {
							if (targetNodeName) {
								const connection = this.getJSPlumbConnection(
									sourceNodeName,
									parseInt(sourceOutputIndex, 10),
									targetNodeName,
									parseInt(targetInputIndex, 10),
								);

								if (connection) {
									const output = outputMap[sourceOutputIndex][targetNodeName][targetInputIndex];

									if (output.isArtificialRecoveredEventItem) {
										NodeViewUtils.recoveredConnection(connection);
									} else if ((!output || !output.total) && !output.isArtificialRecoveredEventItem) {
										NodeViewUtils.resetConnection(connection);
									} else {
										NodeViewUtils.addConnectionOutputSuccess(connection, output);
									}
								}
							}

							const endpoint = this.getPlusEndpoint(
								sourceNodeName,
								parseInt(sourceOutputIndex, 10),
							);
							if (endpoint && endpoint.endpoint) {
								const output = outputMap[sourceOutputIndex][NODE_OUTPUT_DEFAULT_KEY][0];

								if (output && output.total > 0) {
									(endpoint.endpoint as N8nPlusEndpoint).setSuccessOutput(
										NodeViewUtils.getRunItemsLabel(output),
									);
								} else {
									(endpoint.endpoint as N8nPlusEndpoint).clearSuccessOutput();
								}
							}
						},
					);
				});
			});
		},
		removeNode(nodeName: string, trackHistory = false, trackBulk = true) {
			if (!this.editAllowedCheck()) {
				return;
			}

			const node = this.workflowsStore.getNodeByName(nodeName);
			if (!node) {
				return;
			}

			if (trackHistory && trackBulk) {
				this.historyStore.startRecordingUndo();
			}

			// "requiredNodeTypes" are also defined in cli/commands/run.ts
			const requiredNodeTypes: string[] = [];

			if (requiredNodeTypes.includes(node.type)) {
				// The node is of the required type so check first
				// if any node of that type would be left when the
				// current one would get deleted.
				let deleteAllowed = false;
				for (const checkNode of this.nodes) {
					if (checkNode.name === node.name) {
						continue;
					}
					if (requiredNodeTypes.includes(checkNode.type)) {
						deleteAllowed = true;
						break;
					}
				}

				if (!deleteAllowed) {
					return;
				}
			}

			if (node.type === STICKY_NODE_TYPE) {
				this.$telemetry.track('User deleted workflow note', {
					workflow_id: this.workflowsStore.workflowId,
					is_welcome_note: node.name === QUICKSTART_NOTE_NAME,
				});
			} else {
				this.$externalHooks().run('node.deleteNode', { node });
				this.$telemetry.track('User deleted node', {
					node_type: node.type,
					workflow_id: this.workflowsStore.workflowId,
				});
			}

			let waitForNewConnection = false;
			// connect nodes before/after deleted node
			const nodeType = this.nodeTypesStore.getNodeType(node.type, node.typeVersion);
			if (nodeType && nodeType.outputs.length === 1 && nodeType.inputs.length === 1) {
				const { incoming, outgoing } = this.getIncomingOutgoingConnections(node.name);
				if (incoming.length === 1 && outgoing.length === 1) {
					const conn1 = incoming[0];
					const conn2 = outgoing[0];
					if (conn1.__meta && conn2.__meta) {
						waitForNewConnection = true;
						const sourceNodeName = conn1.__meta.sourceNodeName;
						const sourceNodeOutputIndex = conn1.__meta.sourceOutputIndex;
						const targetNodeName = conn2.__meta.targetNodeName;
						const targetNodeOuputIndex = conn2.__meta.targetOutputIndex;

						setTimeout(() => {
							this.connectTwoNodes(
								sourceNodeName,
								sourceNodeOutputIndex,
								targetNodeName,
								targetNodeOuputIndex,
							);

							if (waitForNewConnection) {
								this.instance?.setSuspendDrawing(false, true);
								waitForNewConnection = false;
							}
						}, 100); // just to make it clear to users that this is a new connection
					}
				}
			}

			setTimeout(() => {
				// Suspend drawing
				this.instance?.setSuspendDrawing(true);
				(this.instance?.endpointsByElement[node.id] || [])
					.flat()
					.forEach((endpoint) => this.instance?.deleteEndpoint(endpoint));

				// Remove the connections in data
				this.workflowsStore.removeAllNodeConnection(node);
				this.workflowsStore.removeNode(node);
				this.workflowsStore.clearNodeExecutionData(node.name);

				if (!waitForNewConnection) {
					// Now it can draw again
					this.instance?.setSuspendDrawing(false, true);
				}

				// Remove node from selected index if found in it
				this.uiStore.removeNodeFromSelection(node);
				if (trackHistory) {
					this.historyStore.pushCommandToUndo(new RemoveNodeCommand(node));
				}
			}, 0); // allow other events to finish like drag stop
			if (trackHistory && trackBulk) {
				const recordingTimeout = waitForNewConnection ? 100 : 0;
				setTimeout(() => {
					this.historyStore.stopRecordingUndo();
				}, recordingTimeout);
			}
		},
		valueChanged(parameterData: IUpdateInformation) {
			if (parameterData.name === 'name' && parameterData.oldValue) {
				// The name changed so we have to take care that
				// the connections get changed.
				this.renameNode(parameterData.oldValue as string, parameterData.value as string);
			}
		},
		async renameNodePrompt(currentName: string) {
			try {
				const promptResponsePromise = this.$prompt(
					this.$locale.baseText('nodeView.prompt.newName') + ':',
					this.$locale.baseText('nodeView.prompt.renameNode') + `: ${currentName}`,
					{
						customClass: 'rename-prompt',
						confirmButtonText: this.$locale.baseText('nodeView.prompt.rename'),
						cancelButtonText: this.$locale.baseText('nodeView.prompt.cancel'),
						inputErrorMessage: this.$locale.baseText('nodeView.prompt.invalidName'),
						inputValue: currentName,
					},
				);

				// Wait till it had time to display
				await Vue.nextTick();

				// Get the input and select the text in it
				const nameInput = document.querySelector('.rename-prompt .el-input__inner') as
					| HTMLInputElement
					| undefined;
				if (nameInput) {
					nameInput.focus();
					nameInput.select();
				}

				const promptResponse = (await promptResponsePromise) as MessageBoxInputData;

				this.renameNode(currentName, promptResponse.value, true);
			} catch (e) {}
		},
		async renameNode(currentName: string, newName: string, trackHistory = false) {
			if (currentName === newName) {
				return;
			}

			this.suspendRecordingDetachedConnections = true;
			if (trackHistory) {
				this.historyStore.startRecordingUndo();
			}

			const activeNodeName = this.activeNode && this.activeNode.name;
			const isActive = activeNodeName === currentName;
			if (isActive) {
				this.renamingActive = true;
			}

			newName = this.uniqueNodeName(newName);

			// Rename the node and update the connections
			const workflow = this.getCurrentWorkflow(true);
			workflow.renameNode(currentName, newName);

			if (trackHistory) {
				this.historyStore.pushCommandToUndo(new RenameNodeCommand(currentName, newName));
			}

			// Update also last selected node and execution data
			this.workflowsStore.renameNodeSelectedAndExecution({ old: currentName, new: newName });

			// Reset all nodes and connections to load the new ones
			this.deleteEveryEndpoint();

			this.workflowsStore.removeAllConnections({ setStateDirty: false });
			this.workflowsStore.removeAllNodes({ removePinData: false, setStateDirty: true });

			// Wait a tick that the old nodes had time to get removed
			await Vue.nextTick();

			// Add the new updated nodes
			await this.addNodes(Object.values(workflow.nodes), workflow.connectionsBySourceNode, false);

			// Make sure that the node is selected again
			this.deselectAllNodes();
			this.nodeSelectedByName(newName);

			if (isActive) {
				this.ndvStore.activeNodeName = newName;
				this.renamingActive = false;
			}

			if (trackHistory) {
				this.historyStore.stopRecordingUndo();
			}
			this.suspendRecordingDetachedConnections = false;
		},
		deleteEveryEndpoint() {
			// Check as it does not exist on first load
			if (this.instance) {
				this.instance?.reset();
				Object.values(this.instance?.endpointsByElement)
					.flatMap((endpoint) => endpoint)
					.forEach((endpoint) => endpoint.destroy());

				this.instance.deleteEveryConnection({ fireEvent: true });
			}
		},
		matchCredentials(node: INodeUi) {
			if (!node.credentials) {
				return;
			}
			Object.entries(node.credentials).forEach(
				([nodeCredentialType, nodeCredentials]: [string, INodeCredentialsDetails]) => {
					const credentialOptions = this.credentialsStore.getCredentialsByType(nodeCredentialType);

					// Check if workflows applies old credentials style
					if (typeof nodeCredentials === 'string') {
						nodeCredentials = {
							id: null,
							name: nodeCredentials,
						};
						this.credentialsUpdated = true;
					}

					if (nodeCredentials.id) {
						// Check whether the id is matching with a credential
						const credentialsId = nodeCredentials.id.toString(); // due to a fixed bug in the migration UpdateWorkflowCredentials (just sqlite) we have to cast to string and check later if it has been a number
						const credentialsForId = credentialOptions.find(
							(optionData: ICredentialsResponse) => optionData.id === credentialsId,
						);
						if (credentialsForId) {
							if (
								credentialsForId.name !== nodeCredentials.name ||
								typeof nodeCredentials.id === 'number'
							) {
								node.credentials![nodeCredentialType] = {
									id: credentialsForId.id,
									name: credentialsForId.name,
								};
								this.credentialsUpdated = true;
							}
							return;
						}
					}

					// No match for id found or old credentials type used
					node.credentials![nodeCredentialType] = nodeCredentials;

					// check if only one option with the name would exist
					const credentialsForName = credentialOptions.filter(
						(optionData: ICredentialsResponse) => optionData.name === nodeCredentials.name,
					);

					// only one option exists for the name, take it
					if (credentialsForName.length === 1) {
						node.credentials![nodeCredentialType].id = credentialsForName[0].id;
						this.credentialsUpdated = true;
					}
				},
			);
		},
		async addNodes(nodes: INodeUi[], connections?: IConnections, trackHistory = false) {
			if (!nodes || !nodes.length) {
				return;
			}

			// Before proceeding we must check if all nodes contain the `properties` attribute.
			// Nodes are loaded without this information so we must make sure that all nodes
			// being added have this information.
			await this.loadNodesProperties(
				nodes.map((node) => ({ name: node.type, version: node.typeVersion })),
			);

			// Add the node to the node-list
			let nodeType: INodeTypeDescription | null;
			let foundNodeIssues: INodeIssues | null;
			nodes.forEach((node) => {
				if (!node.id) {
					node.id = uuid();
				}

				nodeType = this.nodeTypesStore.getNodeType(node.type, node.typeVersion);

				// Make sure that some properties always exist
				if (!node.hasOwnProperty('disabled')) {
					node.disabled = false;
				}

				if (!node.hasOwnProperty('parameters')) {
					node.parameters = {};
				}

				// Load the defaul parameter values because only values which differ
				// from the defaults get saved
				if (nodeType !== null) {
					let nodeParameters = null;
					try {
						nodeParameters = NodeHelpers.getNodeParameters(
							nodeType.properties,
							node.parameters,
							true,
							false,
							node,
						);
					} catch (e) {
						console.error(
							this.$locale.baseText('nodeView.thereWasAProblemLoadingTheNodeParametersOfNode') +
								`: "${node.name}"`,
						); // eslint-disable-line no-console
						console.error(e); // eslint-disable-line no-console
					}
					node.parameters = nodeParameters !== null ? nodeParameters : {};

					// if it's a webhook and the path is empty set the UUID as the default path
					if (node.type === WEBHOOK_NODE_TYPE && node.parameters.path === '') {
						node.parameters.path = node.webhookId as string;
					}
				}

				// check and match credentials, apply new format if old is used
				this.matchCredentials(node);

				foundNodeIssues = this.getNodeIssues(nodeType, node);

				if (foundNodeIssues !== null) {
					node.issues = foundNodeIssues;
				}

				this.workflowsStore.addNode(node);
				if (trackHistory) {
					this.historyStore.pushCommandToUndo(new AddNodeCommand(node));
				}
			});

			// Wait for the node to be rendered
			await Vue.nextTick();

			// Suspend drawing
			this.instance?.setSuspendDrawing(true);

			// Load the connections
			if (connections !== undefined) {
				let connectionData;
				for (const sourceNode of Object.keys(connections)) {
					for (const type of Object.keys(connections[sourceNode])) {
						for (
							let sourceIndex = 0;
							sourceIndex < connections[sourceNode][type].length;
							sourceIndex++
						) {
							const outwardConnections = connections[sourceNode][type][sourceIndex];
							if (!outwardConnections) {
								continue;
							}
							outwardConnections.forEach((targetData) => {
								connectionData = [
									{
										node: sourceNode,
										type,
										index: sourceIndex,
									},
									{
										node: targetData.node,
										type: targetData.type,
										index: targetData.index,
									},
								] as [IConnection, IConnection];

								this.__addConnection(connectionData);
							});
						}
					}
				}
			}
			// Now it can draw again
			this.instance?.setSuspendDrawing(false, true);
		},
		async addNodesToWorkflow(data: IWorkflowDataUpdate): Promise<IWorkflowDataUpdate> {
			// Because nodes with the same name maybe already exist, it could
			// be needed that they have to be renamed. Also could it be possible
			// that nodes are not allowd to be created because they have a create
			// limit set. So we would then link the new nodes with the already existing ones.
			// In this object all that nodes get saved in the format:
			//   old-name -> new-name
			const nodeNameTable: {
				[key: string]: string;
			} = {};
			const newNodeNames: string[] = [];

			if (!data.nodes) {
				// No nodes to add
				throw new Error(this.$locale.baseText('nodeView.noNodesGivenToAdd'));
			}

			// Get how many of the nodes of the types which have
			// a max limit set already exist
			const nodeTypesCount = this.getNodeTypesMaxCount();

			let oldName: string;
			let newName: string;
			const createNodes: INode[] = [];

			await this.loadNodesProperties(
				data.nodes.map((node) => ({ name: node.type, version: node.typeVersion })),
			);

			data.nodes.forEach((node) => {
				if (nodeTypesCount[node.type] !== undefined) {
					if (nodeTypesCount[node.type].exist >= nodeTypesCount[node.type].max) {
						// Node is not allowed to be created so
						// do not add it to the create list but
						// add the name of the existing node
						// that this one gets linked up instead.
						nodeNameTable[node.name] = nodeTypesCount[node.type].nodeNames[0];
						return;
					} else {
						// Node can be created but increment the
						// counter in case multiple ones are
						// supposed to be created
						nodeTypesCount[node.type].exist += 1;
					}
				}

				oldName = node.name;

				const localized = this.localizeNodeName(node.name, node.type);

				newName = this.uniqueNodeName(localized, newNodeNames);

				newNodeNames.push(newName);
				nodeNameTable[oldName] = newName;

				createNodes.push(node);
			});

			// Get only the connections of the nodes that get created
			const newConnections: IConnections = {};
			const currentConnections = data.connections!;
			const createNodeNames = createNodes.map((node) => node.name);
			let sourceNode, type, sourceIndex, connectionIndex, connectionData;
			for (sourceNode of Object.keys(currentConnections)) {
				if (!createNodeNames.includes(sourceNode)) {
					// Node does not get created so skip output connections
					continue;
				}

				const connection: INodeConnections = {};

				for (type of Object.keys(currentConnections[sourceNode])) {
					connection[type] = [];
					for (
						sourceIndex = 0;
						sourceIndex < currentConnections[sourceNode][type].length;
						sourceIndex++
					) {
						const nodeSourceConnections = [];
						if (currentConnections[sourceNode][type][sourceIndex]) {
							for (
								connectionIndex = 0;
								connectionIndex < currentConnections[sourceNode][type][sourceIndex].length;
								connectionIndex++
							) {
								connectionData = currentConnections[sourceNode][type][sourceIndex][connectionIndex];
								if (!createNodeNames.includes(connectionData.node)) {
									// Node does not get created so skip input connection
									continue;
								}

								nodeSourceConnections.push(connectionData);
								// Add connection
							}
						}
						connection[type].push(nodeSourceConnections);
					}
				}

				newConnections[sourceNode] = connection;
			}

			// Create a workflow with the new nodes and connections that we can use
			// the rename method
			const tempWorkflow: Workflow = this.getWorkflow(createNodes, newConnections);

			// Rename all the nodes of which the name changed
			for (oldName in nodeNameTable) {
				if (oldName === nodeNameTable[oldName]) {
					// Name did not change so skip
					continue;
				}
				tempWorkflow.renameNode(oldName, nodeNameTable[oldName]);
			}

			// Add the nodes with the changed node names, expressions and connections
			this.historyStore.startRecordingUndo();
			await this.addNodes(
				Object.values(tempWorkflow.nodes),
				tempWorkflow.connectionsBySourceNode,
				true,
			);

			this.historyStore.stopRecordingUndo();

			this.uiStore.stateIsDirty = true;

			return {
				nodes: Object.values(tempWorkflow.nodes),
				connections: tempWorkflow.connectionsBySourceNode,
			};
		},
		async getSelectedNodesToSave(): Promise<IWorkflowData> {
			const data: IWorkflowData = {
				nodes: [],
				connections: {},
			};

			// Get data of all the selected noes
			let nodeData;
			const exportNodeNames: string[] = [];

			for (const node of this.uiStore.getSelectedNodes) {
				nodeData = this.getNodeDataToSave(node);
				exportNodeNames.push(node.name);

				data.nodes.push(nodeData);
			}

			// Get only connections of exported nodes and ignore all other ones
			let connectionToKeep,
				connections: INodeConnections,
				type: string,
				connectionIndex: number,
				sourceIndex: number,
				connectionData: IConnection,
				typeConnections: INodeConnections;

			data.nodes.forEach((node) => {
				connections = this.workflowsStore.outgoingConnectionsByNodeName(node.name);
				if (Object.keys(connections).length === 0) {
					return;
				}

				// Keep only the connection to node which get also exported
				typeConnections = {};
				for (type of Object.keys(connections)) {
					for (sourceIndex = 0; sourceIndex < connections[type].length; sourceIndex++) {
						connectionToKeep = [];
						for (
							connectionIndex = 0;
							connectionIndex < connections[type][sourceIndex].length;
							connectionIndex++
						) {
							connectionData = connections[type][sourceIndex][connectionIndex];
							if (exportNodeNames.indexOf(connectionData.node) !== -1) {
								connectionToKeep.push(connectionData);
							}
						}

						if (connectionToKeep.length) {
							if (!typeConnections.hasOwnProperty(type)) {
								typeConnections[type] = [];
							}
							typeConnections[type][sourceIndex] = connectionToKeep;
						}
					}
				}

				if (Object.keys(typeConnections).length) {
					data.connections[node.name] = typeConnections;
				}
			});

			return data;
		},
		resetWorkspace() {
			this.workflowsStore.resetWorkflow();

			this.onToggleNodeCreator({ createNodeActive: false });
			this.nodeCreatorStore.setShowScrim(false);

			// Reset nodes
			this.deleteEveryEndpoint();

			if (this.executionWaitingForWebhook) {
				// Make sure that if there is a waiting test-webhook that
				// it gets removed
				this.restApi()
					.removeTestWebhook(this.workflowsStore.workflowId)
					.catch(() => {
						// Ignore all errors
					});
			}
			this.workflowsStore.removeAllConnections({ setStateDirty: false });
			this.workflowsStore.removeAllNodes({ setStateDirty: false, removePinData: true });

			// Reset workflow execution data
			this.workflowsStore.setWorkflowExecutionData(null);
			this.workflowsStore.resetAllNodesIssues();

			this.workflowsStore.setActive(false);
			this.workflowsStore.setWorkflowId(PLACEHOLDER_EMPTY_WORKFLOW_ID);
			this.workflowsStore.setWorkflowName({ newName: '', setStateDirty: false });
			this.workflowsStore.setWorkflowSettings({});
			this.workflowsStore.setWorkflowTagIds([]);

			this.workflowsStore.activeExecutionId = null;
			this.workflowsStore.executingNode = null;
			this.workflowsStore.executionWaitingForWebhook = false;
			this.uiStore.removeActiveAction('workflowRunning');

			this.uiStore.resetSelectedNodes();
			this.uiStore.nodeViewOffsetPosition = [0, 0];

			this.credentialsUpdated = false;
		},
		async loadActiveWorkflows(): Promise<void> {
			await this.workflowsStore.fetchActiveWorkflows();
		},
		async loadNodeTypes(): Promise<void> {
			await this.nodeTypesStore.getNodeTypes();
		},
		async loadCredentialTypes(): Promise<void> {
			await this.credentialsStore.fetchCredentialTypes(true);
		},
		async loadCredentials(): Promise<void> {
			await this.credentialsStore.fetchAllCredentials();
		},
		async loadVariables(): Promise<void> {
			await this.environmentsStore.fetchAllVariables();
		},
		async loadNodesProperties(nodeInfos: INodeTypeNameVersion[]): Promise<void> {
			const allNodes: INodeTypeDescription[] = this.nodeTypesStore.allNodeTypes;

			const nodesToBeFetched: INodeTypeNameVersion[] = [];
			allNodes.forEach((node) => {
				const nodeVersions = Array.isArray(node.version) ? node.version : [node.version];
				if (
					!!nodeInfos.find((n) => n.name === node.name && nodeVersions.includes(n.version)) &&
					!node.hasOwnProperty('properties')
				) {
					nodesToBeFetched.push({
						name: node.name,
						version: Array.isArray(node.version) ? node.version.slice(-1)[0] : node.version,
					});
				}
			});

			if (nodesToBeFetched.length > 0) {
				// Only call API if node information is actually missing
				this.startLoading();
				await this.nodeTypesStore.getNodesInformation(nodesToBeFetched);
				this.stopLoading();
			}
		},
		async onPostMessageReceived(message: MessageEvent) {
			try {
				const json = JSON.parse(message.data);
				if (json && json.command === 'openWorkflow') {
					try {
						await this.importWorkflowExact(json);
						this.isExecutionPreview = false;
					} catch (e) {
						if (window.top) {
							window.top.postMessage(
								JSON.stringify({
									command: 'error',
									message: this.$locale.baseText('openWorkflow.workflowImportError'),
								}),
								'*',
							);
						}
						this.$showMessage({
							title: this.$locale.baseText('openWorkflow.workflowImportError'),
							message: (e as Error).message,
							type: 'error',
						});
					}
				} else if (json && json.command === 'openExecution') {
					try {
						// If this NodeView is used in preview mode (in iframe) it will not have access to the main app store
						// so everything it needs has to be sent using post messages and passed down to child components
						this.isProductionExecutionPreview = json.executionMode !== 'manual';

						await this.openExecution(json.executionId);
						this.isExecutionPreview = true;
					} catch (e) {
						if (window.top) {
							window.top.postMessage(
								JSON.stringify({
									command: 'error',
									message: this.$locale.baseText('nodeView.showError.openExecution.title'),
								}),
								'*',
							);
						}
						this.$showMessage({
							title: this.$locale.baseText('nodeView.showError.openExecution.title'),
							message: (e as Error).message,
							type: 'error',
						});
					}
				}
			} catch (e) {}
		},
		async onImportWorkflowDataEvent(data: IDataObject) {
			await this.importWorkflowData(data.data as IWorkflowDataUpdate, 'file');
		},
		async onImportWorkflowUrlEvent(data: IDataObject) {
			const workflowData = await this.getWorkflowDataFromUrl(data.url as string);
			if (workflowData !== undefined) {
				await this.importWorkflowData(workflowData, 'url');
			}
		},
		addPinDataConnections(pinData: IPinData) {
			Object.keys(pinData).forEach((nodeName) => {
				const node = this.workflowsStore.getNodeByName(nodeName);
				if (!node) {
					return;
				}

				// @ts-ignore
				const connections = this.instance?.getConnections({
					source: node.id,
				}) as Connection[];

				connections.forEach((connection) => {
					NodeViewUtils.addConnectionOutputSuccess(connection, {
						total: pinData[nodeName].length,
						iterations: 0,
					});
				});
			});
		},
		removePinDataConnections(pinData: IPinData) {
			Object.keys(pinData).forEach((nodeName) => {
				const node = this.workflowsStore.getNodeByName(nodeName);
				if (!node) {
					return;
				}

				// @ts-ignore
				const connections = this.instance?.getConnections({
					source: node.id,
				}) as Connection[];

				this.instance.setSuspendDrawing(true);
				connections.forEach(NodeViewUtils.resetConnection);
				this.instance.setSuspendDrawing(false, true);
			});
		},
		onToggleNodeCreator({
			source,
			createNodeActive,
		}: {
			source?: NodeCreatorOpenSource;
			createNodeActive: boolean;
		}) {
			if (createNodeActive === this.createNodeActive) return;

			// Default to the trigger tab in node creator if there's no trigger node yet
			this.nodeCreatorStore.setSelectedView(
				this.containsTrigger ? REGULAR_NODE_CREATOR_VIEW : TRIGGER_NODE_CREATOR_VIEW,
			);

			this.createNodeActive = createNodeActive;

			const mode =
				this.nodeCreatorStore.selectedView === TRIGGER_NODE_CREATOR_VIEW ? 'trigger' : 'regular';

			if (createNodeActive === true) this.nodeCreatorStore.setOpenSource(source);
			this.$externalHooks().run('nodeView.createNodeActiveChanged', {
				source,
				mode,
				createNodeActive,
			});
			this.$telemetry.trackNodesPanel('nodeView.createNodeActiveChanged', {
				source,
				mode,
				createNodeActive,
				workflow_id: this.workflowsStore.workflowId,
			});
		},
		onAddNode(
			nodeTypes: Array<{ nodeTypeName: string; position: XYPosition }>,
			dragAndDrop: boolean,
		) {
			nodeTypes.forEach(({ nodeTypeName, position }, index) => {
				const isManualTrigger = nodeTypeName === MANUAL_TRIGGER_NODE_TYPE;
				const openNDV = !isManualTrigger && (nodeTypes.length === 1 || index > 0);
				this.addNode(
					nodeTypeName,
					{ position, dragAndDrop },
					openNDV,
					true,
					nodeTypes.length > 1 && index < 1,
				);
				if (index === 0) return;
				// If there's more than one node, we want to connect them
				// this has to be done in mutation subscriber to make sure both nodes already
				// exist
				const actionWatcher = this.workflowsStore.$onAction(({ name, after, args }) => {
					if (name === 'addNode' && args[0].type === nodeTypeName) {
						after(() => {
							const lastAddedNode = this.nodes[this.nodes.length - 1];
							const previouslyAddedNode = this.nodes[this.nodes.length - 2];

							this.$nextTick(() =>
								this.connectTwoNodes(previouslyAddedNode.name, 0, lastAddedNode.name, 0),
							);

							// Position the added node to the right side of the previously added one
							lastAddedNode.position = [
								previouslyAddedNode.position[0] +
									NodeViewUtils.NODE_SIZE * 2 +
									NodeViewUtils.GRID_SIZE,
								previouslyAddedNode.position[1],
							];
							actionWatcher();
						});
					}
				});
			});
		},
		async saveCurrentWorkflowExternal(callback: () => void) {
			await this.saveCurrentWorkflow({
				name: this.workflowsStore.workflow.name,
			});
			callback?.();
		},
		setSuspendRecordingDetachedConnections(suspend: boolean) {
			this.suspendRecordingDetachedConnections = suspend;
		},
		onMoveNode({ nodeName, position }: { nodeName: string; position: XYPosition }): void {
			this.workflowsStore.updateNodeProperties({ name: nodeName, properties: { position } });
			const node = this.workflowsStore.getNodeByName(nodeName);
			setTimeout(() => {
				if (node) {
					this.instance?.repaintEverything();
					this.onNodeMoved(node);
				}
			}, 0);
		},
		onRevertAddNode({ node }: { node: INodeUi }): void {
			this.removeNode(node.name, false);
		},
		async onRevertRemoveNode({ node }: { node: INodeUi }): Promise<void> {
			const prevNode = this.workflowsStore.workflow.nodes.find((n) => n.id === node.id);
			if (prevNode) {
				return;
			}
			// For some reason, returning node to canvas with old id
			// makes it's endpoint to render at wrong position
			node.id = uuid();
			await this.addNodes([node]);
		},
		onRevertAddConnection({ connection }: { connection: [IConnection, IConnection] }) {
			this.suspendRecordingDetachedConnections = true;
			this.__removeConnection(connection, true);
			this.suspendRecordingDetachedConnections = false;
		},
		async onRevertRemoveConnection({ connection }: { connection: [IConnection, IConnection] }) {
			this.suspendRecordingDetachedConnections = true;
			this.__addConnection(connection);
			this.suspendRecordingDetachedConnections = false;
		},
		async onRevertNameChange({ currentName, newName }: { currentName: string; newName: string }) {
			await this.renameNode(newName, currentName);
		},
		onRevertEnableToggle({ nodeName, isDisabled }: { nodeName: string; isDisabled: boolean }) {
			const node = this.workflowsStore.getNodeByName(nodeName);
			if (node) {
				this.disableNodes([node]);
			}
		},
	},
	async mounted() {
		this.resetWorkspace();
		this.canvasStore.initInstance(this.$refs.nodeView as HTMLElement);
		this.titleReset();
		window.addEventListener('message', this.onPostMessageReceived);

		this.startLoading();
		const loadPromises = [
			this.loadActiveWorkflows(),
			this.loadCredentials(),
			this.loadCredentialTypes(),
		];
		this.loadVariables();

		if (this.nodeTypesStore.allNodeTypes.length === 0) {
			loadPromises.push(this.loadNodeTypes());
		}

		try {
			await Promise.all(loadPromises);
		} catch (error) {
			this.$showError(
				error,
				this.$locale.baseText('nodeView.showError.mounted1.title'),
				this.$locale.baseText('nodeView.showError.mounted1.message') + ':',
			);
			return;
		}
		ready(async () => {
			try {
				try {
					this.bindCanvasEvents();
				} catch {} // This will break if mounted after jsplumb has been initiated from executions preview, so continue if it breaks
				await this.initView();
				if (window.parent) {
					window.parent.postMessage(
						JSON.stringify({ command: 'n8nReady', version: this.rootStore.versionCli }),
						'*',
					);
				}
			} catch (error) {
				this.$showError(
					error,
					this.$locale.baseText('nodeView.showError.mounted2.title'),
					this.$locale.baseText('nodeView.showError.mounted2.message') + ':',
				);
			}
			this.stopLoading();

			setTimeout(() => {
				this.usersStore.showPersonalizationSurvey();
				this.addPinDataConnections(this.workflowsStore.getPinData || ({} as IPinData));
			}, 0);
		});

		// TODO: This currently breaks since front-end hooks are still not updated to work with pinia store
		this.$externalHooks()
			.run('nodeView.mount')
			.catch((e) => {});

		if (
			this.currentUser?.personalizationAnswers !== null &&
			this.settingsStore.onboardingCallPromptEnabled &&
			this.currentUser &&
			getAccountAge(this.currentUser) <= ONBOARDING_PROMPT_TIMEBOX
		) {
			const onboardingResponse = await this.uiStore.getNextOnboardingPrompt();
			const promptTimeout =
				onboardingResponse.toast_sequence_number === 1 ? FIRST_ONBOARDING_PROMPT_TIMEOUT : 1000;

			if (onboardingResponse.title && onboardingResponse.description) {
				setTimeout(async () => {
					this.$showToast({
						type: 'info',
						title: onboardingResponse.title,
						message: onboardingResponse.description,
						duration: 0,
						customClass: 'clickable',
						closeOnClick: true,
						onClick: () => {
							this.$telemetry.track('user clicked onboarding toast', {
								seq_num: onboardingResponse.toast_sequence_number,
								title: onboardingResponse.title,
								description: onboardingResponse.description,
							});
							this.uiStore.openModal(ONBOARDING_CALL_SIGNUP_MODAL_KEY);
						},
					});
				}, promptTimeout);
			}
		}
	},
	activated() {
		const openSideMenu = this.uiStore.addFirstStepOnLoad;
		if (openSideMenu) {
			this.showTriggerCreator(NODE_CREATOR_OPEN_SOURCES.TRIGGER_PLACEHOLDER_BUTTON);
		}
		this.uiStore.addFirstStepOnLoad = false;
		this.bindCanvasEvents();
		document.addEventListener('keydown', this.keyDown);
		document.addEventListener('keyup', this.keyUp);
		window.addEventListener('message', this.onPostMessageReceived);

		this.$root.$on('newWorkflow', this.newWorkflow);
		this.$root.$on('importWorkflowData', this.onImportWorkflowDataEvent);
		this.$root.$on('importWorkflowUrl', this.onImportWorkflowUrlEvent);
		historyBus.on('nodeMove', this.onMoveNode);
		historyBus.on('revertAddNode', this.onRevertAddNode);
		historyBus.on('revertRemoveNode', this.onRevertRemoveNode);
		historyBus.on('revertAddConnection', this.onRevertAddConnection);
		historyBus.on('revertRemoveConnection', this.onRevertRemoveConnection);
		historyBus.on('revertRenameNode', this.onRevertNameChange);
		historyBus.on('enableNodeToggle', this.onRevertEnableToggle);

		dataPinningEventBus.on('pin-data', this.addPinDataConnections);
		dataPinningEventBus.on('unpin-data', this.removePinDataConnections);
		nodeViewEventBus.on('saveWorkflow', this.saveCurrentWorkflowExternal);

		this.canvasStore.isDemo = this.isDemo;
	},
	deactivated() {
		this.unbindCanvasEvents();
		document.removeEventListener('keydown', this.keyDown);
		document.removeEventListener('keyup', this.keyUp);
		window.removeEventListener('message', this.onPostMessageReceived);
		window.removeEventListener('beforeunload', this.onBeforeUnload);

		this.$root.$off('newWorkflow', this.newWorkflow);
		this.$root.$off('importWorkflowData', this.onImportWorkflowDataEvent);
		this.$root.$off('importWorkflowUrl', this.onImportWorkflowUrlEvent);
		historyBus.off('nodeMove', this.onMoveNode);
		historyBus.off('revertAddNode', this.onRevertAddNode);
		historyBus.off('revertRemoveNode', this.onRevertRemoveNode);
		historyBus.off('revertAddConnection', this.onRevertAddConnection);
		historyBus.off('revertRemoveConnection', this.onRevertRemoveConnection);
		historyBus.off('revertRenameNode', this.onRevertNameChange);
		historyBus.off('enableNodeToggle', this.onRevertEnableToggle);

		dataPinningEventBus.off('pin-data', this.addPinDataConnections);
		dataPinningEventBus.off('unpin-data', this.removePinDataConnections);
		nodeViewEventBus.off('saveWorkflow', this.saveCurrentWorkflowExternal);
	},
	destroyed() {
		this.resetWorkspace();
		this.instance.unbind();
		this.instance.destroy();
		this.uiStore.stateIsDirty = false;
		window.removeEventListener('message', this.onPostMessageReceived);
		this.$root.$off('newWorkflow', this.newWorkflow);
		this.$root.$off('importWorkflowData', this.onImportWorkflowDataEvent);
		this.$root.$off('importWorkflowUrl', this.onImportWorkflowUrlEvent);
		this.workflowsStore.setWorkflowId(PLACEHOLDER_EMPTY_WORKFLOW_ID);
	},
});
</script>

<style scoped lang="scss">
.node-view-root {
	position: relative;
	flex: 1;
	overflow: hidden;
	background-color: var(--color-canvas-background);
	width: 100%;
	height: 100%;
	position: relative;
}

.node-view-wrapper {
	position: fixed;
}

.node-view {
	position: relative;
	width: 100%;
	height: 100%;
	transform-origin: 0 0;
	z-index: -1;
}

.node-view-background {
	background-color: var(--color-canvas-background);
	position: absolute;
	width: 10000px;
	height: 10000px;
	z-index: -2;
}

.move-active {
	cursor: grab;
	cursor: -moz-grab;
	cursor: -webkit-grab;
	touch-action: none;
}

.move-in-process {
	cursor: grabbing;
	cursor: -moz-grabbing;
	cursor: -webkit-grabbing;
	touch-action: none;
}

.workflow-execute-wrapper {
	position: absolute;
	display: flex;
	justify-content: center;
	align-items: center;
	left: 50%;
	transform: translateX(-50%);
	bottom: 110px;
	width: auto;

	@media (max-width: $breakpoint-2xs) {
		bottom: 150px;
	}

	button {
		display: flex;
		justify-content: center;
		align-items: center;
		margin-left: 0.625rem;

		&:first-child {
			margin: 0;
		}
	}
}

/* Makes sure that when selected with mouse it does not select text */
.do-not-select *,
.jtk-drag-select * {
	-webkit-touch-callout: none;
	-webkit-user-select: none;
	-khtml-user-select: none;
	-moz-user-select: none;
	-ms-user-select: none;
	user-select: none;
}
</style>

<style lang="scss">
.drop-add-node-label {
	color: var(--color-text-dark);
	font-weight: 600;
	font-size: 0.8em;
	text-align: center;
	background-color: #ffffff55;
}

.connection-actions {
	&:hover {
		display: block !important;
	}

	> button {
		color: var(--color-foreground-xdark);
		border: 2px solid var(--color-foreground-xdark);
		background-color: var(--color-background-xlight);
		border-radius: var(--border-radius-base);
		height: var(--spacing-l);
		width: var(--spacing-l);
		cursor: pointer;

		display: inline-flex;
		align-items: center;
		justify-content: center;

		position: absolute;
		top: -12px;

		&.add {
			right: 4px;
		}

		&.delete {
			left: 4px;
		}

		svg {
			pointer-events: none;
			font-size: var(--font-size-2xs);
		}

		&:hover {
			border-color: var(--color-primary);
			color: var(--color-primary);
		}
	}
}
</style>

<style module lang="scss">
.content {
	position: relative;
	display: flex;
	overflow: auto;
	height: 100%;
	width: 100%;
}

.shake {
	animation: 1s 200ms shake;
}

@keyframes shake {
	10%,
	90% {
		transform: translate3d(-1px, 0, 0);
	}

	20%,
	80% {
		transform: translate3d(2px, 0, 0);
	}

	30%,
	50%,
	70% {
		transform: translate3d(-4px, 0, 0);
	}

	40%,
	60% {
		transform: translate3d(4px, 0, 0);
	}
}
</style><|MERGE_RESOLUTION|>--- conflicted
+++ resolved
@@ -1343,11 +1343,7 @@
 					this.workflowsStore.executingNode = null;
 					this.uiStore.removeActiveAction('workflowRunning');
 
-<<<<<<< HEAD
 					this.$titleSet(this.workflowsStore.workflow.name, 'IDLE');
-=======
-					this.titleSet(this.workflowsStore.workflowName, 'IDLE');
->>>>>>> 13c143eb
 					this.$showMessage({
 						title: this.$locale.baseText('nodeView.showMessage.stopExecutionCatch.unsaved.title'),
 						message: this.$locale.baseText(
@@ -2460,13 +2456,8 @@
 		},
 		async newWorkflow(): Promise<void> {
 			this.startLoading();
-<<<<<<< HEAD
 			await this.resetWorkspace();
 			this.workflowData = await this.workflowsStore.createNewWorkflow();
-=======
-			this.resetWorkspace();
-			this.workflowData = await this.workflowsStore.getNewWorkflowData();
->>>>>>> 13c143eb
 			this.workflowsStore.currentWorkflowExecutions = [];
 			this.workflowsStore.activeWorkflowExecution = null;
 
