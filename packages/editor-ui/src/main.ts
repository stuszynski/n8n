--- conflicted
+++ resolved
@@ -22,13 +22,8 @@
 
 import { runExternalHook } from '@/utils';
 import { createPinia, PiniaVuePlugin } from 'pinia';
-import { useWebhooksStore } from '@/stores';
 
-<<<<<<< HEAD
-Vue.config.productionTip = false;
-=======
 const pinia = createPinia();
->>>>>>> 96874103
 
 const app = createApp(App);
 
@@ -45,11 +40,7 @@
 app.mount('#app');
 
 router.afterEach((to, from) => {
-<<<<<<< HEAD
-	runExternalHook('main.routeChange', { from, to });
-=======
-	void runExternalHook('main.routeChange', useWebhooksStore(), { from, to });
->>>>>>> 96874103
+	void runExternalHook('main.routeChange', { from, to });
 });
 
 if (!import.meta.env.PROD) {
