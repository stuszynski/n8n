--- conflicted
+++ resolved
@@ -193,11 +193,8 @@
 
 export const VALID_EMAIL_REGEX = /^(([^<>()[\]\\.,;:\s@"]+(\.[^<>()[\]\\.,;:\s@"]+)*)|(".+"))@((\[[0-9]{1,3}\.[0-9]{1,3}\.[0-9]{1,3}\.[0-9]{1,3}\])|(([a-zA-Z\-0-9]+\.)+[a-zA-Z]{2,}))$/;
 export const LOCAL_STORAGE_ACTIVATION_FLAG = 'N8N_HIDE_ACTIVATION_ALERT';
-<<<<<<< HEAD
 export const LOCAL_STORAGE_THEME_KEY = 'N8N_EDITOR_THEME';
-=======
 export const BASE_NODE_SURVEY_URL = 'https://n8n-community.typeform.com/to/BvmzxqYv#nodename=';
->>>>>>> 56a7ad40
 
 export const HIRING_BANNER = `
                                                                     //////
