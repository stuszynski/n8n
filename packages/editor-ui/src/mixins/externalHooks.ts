<<<<<<< HEAD
import {
	IExternalHooks,
	INodeCreateElement,
	INodeFilterType,
	INodeUi,
	INodeUpdatePropertiesInformation,
	IPersonalizationLatestVersion,
	IWorkflowDb,
} from '@/Interface';
import {
	IConnections,
	IDataObject,
	INode,
	INodeParameters,
	INodeTypeDescription,
	ITelemetryTrackProperties,
} from 'n8n-workflow';
import Vue, { ComponentPublicInstance, VueConstructor } from 'vue';
import { Route } from 'vue-router/types/router';
import {
	AuthenticationModalEventData,
	ExecutionFinishedEventData,
	ExecutionStartedEventData,
	ExpressionEditorEventsData,
	InsertedItemFromExpEditorEventData,
	NodeRemovedEventData,
	NodeTypeChangedEventData,
	OutputModeChangedEventData,
	UpdatedWorkflowSettingsEventData,
	UserSavedCredentialsEventData,
} from '@/hooks/segment';
import { PartialDeep } from 'type-fest';

export interface ExternalHooks {
	parameterInput: {
		mount: Array<
			(meta: { inputFieldRef?: InstanceType<typeof Vue>; parameter: { name: string } }) => void
		>;
		modeSwitch: Array<(meta: ITelemetryTrackProperties) => void>;
		updated: Array<(meta: { remoteParameterOptions: NodeListOf<Element> }) => void>;
	};
	nodeCreatorSearchBar: {
		mount: Array<(meta: { inputRef: HTMLElement | null }) => void>;
	};
	app: {
		mount: Array<(meta: {}) => void>;
	};
	nodeView: {
		mount: Array<(meta: {}) => void>;
		createNodeActiveChanged: Array<
			(meta: { source?: string; mode: string; createNodeActive: boolean }) => void
		>;
		addNodeButton: Array<(meta: { nodeTypeName: string }) => void>;
		onRunNode: Array<(meta: ITelemetryTrackProperties) => void>;
		onRunWorkflow: Array<(meta: ITelemetryTrackProperties) => void>;
	};
	main: {
		routeChange: Array<(meta: { to: Route; from: Route }) => void>;
	};
	credential: {
		saved: Array<(meta: UserSavedCredentialsEventData) => void>;
	};
	copyInput: {
		mounted: Array<(meta: { copyInputValueRef: HTMLElement }) => void>;
	};
	credentialsEdit: {
		credentialTypeChanged: Array<
			(meta: {
				newValue: string;
				setCredentialType: string;
				credentialType: string;
				editCredentials: string;
			}) => void
		>;
		credentialModalOpened: Array<
			(meta: {
				activeNode: INodeUi | null;
				isEditingCredential: boolean;
				credentialType: string | null;
			}) => void
		>;
	};
	credentialsList: {
		mounted: Array<(meta: { tableRef: ComponentPublicInstance }) => void>;
		dialogVisibleChanged: Array<(meta: { dialogVisible: boolean }) => void>;
	};
	credentialsSelectModal: {
		openCredentialType: Array<(meta: ITelemetryTrackProperties) => void>;
	};
	credentialEdit: {
		saveCredential: Array<(meta: ITelemetryTrackProperties) => void>;
	};
	workflowSettings: {
		dialogVisibleChanged: Array<(meta: { dialogVisible: boolean }) => void>;
		saveSettings: Array<(meta: UpdatedWorkflowSettingsEventData) => void>;
	};
	dataDisplay: {
		onDocumentationUrlClick: Array<
			(meta: { nodeType: INodeTypeDescription; documentationUrl: string }) => void
		>;
		nodeTypeChanged: Array<(meta: NodeTypeChangedEventData) => void>;
		nodeEditingFinished: Array<(meta: {}) => void>;
	};
	executionsList: {
		created: Array<(meta: { filtersRef: HTMLElement; tableRef: ComponentPublicInstance }) => void>;
		openDialog: Array<(meta: {}) => void>;
	};
	showMessage: {
		showError: Array<(meta: { title: string; message?: string; errorMessage: string }) => void>;
	};
	expressionEdit: {
		itemSelected: Array<(meta: InsertedItemFromExpEditorEventData) => void>;
		dialogVisibleChanged: Array<(meta: ExpressionEditorEventsData) => void>;
		closeDialog: Array<(meta: ITelemetryTrackProperties) => void>;
		mounted: Array<
			(meta: { expressionInputRef: HTMLElement; expressionOutputRef: HTMLElement }) => void
		>;
	};
	nodeSettings: {
		valueChanged: Array<(meta: AuthenticationModalEventData) => void>;
		credentialSelected: Array<
			(meta: { updateInformation: INodeUpdatePropertiesInformation }) => void
		>;
	};
	workflowRun: {
		runWorkflow: Array<(meta: ExecutionStartedEventData) => void>;
		runError: Array<(meta: { errorMessages: string[]; nodeName: string | undefined }) => void>;
	};
	runData: {
		updated: Array<(meta: { elements: HTMLElement[] }) => void>;
		onTogglePinData: Array<(meta: ITelemetryTrackProperties) => void>;
		onDataPinningSuccess: Array<(meta: ITelemetryTrackProperties) => void>;
		displayModeChanged: Array<(meta: OutputModeChangedEventData) => void>;
	};
	pushConnection: {
		executionFinished: Array<(meta: ExecutionFinishedEventData) => void>;
	};
	node: {
		deleteNode: Array<(meta: NodeRemovedEventData) => void>;
	};
	nodeExecuteButton: {
		onClick: Array<(meta: ITelemetryTrackProperties) => void>;
	};
	workflow: {
		activeChange: Array<(meta: { active: boolean; workflowId: string }) => void>;
		activeChangeCurrent: Array<(meta: { workflowId: string; active: boolean }) => void>;
		afterUpdate: Array<(meta: { workflowData: IWorkflowDb }) => void>;
		open: Array<(meta: { workflowId: string; workflowName: string }) => void>;
	};
	execution: {
		open: Array<(meta: { workflowId: string; workflowName: string; executionId: string }) => void>;
	};
	userInfo: {
		mounted: Array<(meta: { userInfoRef: HTMLElement }) => void>;
	};
	variableSelectorItem: {
		mounted: Array<(meta: { variableSelectorItemRef: HTMLElement }) => void>;
	};
	mainSidebar: {
		mounted: Array<(meta: { userRef: Element }) => void>;
	};
	nodeCreateList: {
		destroyed: Array<(meta: {}) => void>;
		addAction: Array<
			(meta: { node_type?: string; action: string; resource: INodeParameters['resource'] }) => void
		>;
		selectedTypeChanged: Array<(meta: { oldValue: string; newValue: string }) => void>;
		filteredNodeTypesComputed: Array<
			(meta: {
				nodeFilter: string;
				result: INodeCreateElement[];
				selectedType: INodeFilterType;
			}) => void
		>;
		nodeFilterChanged: Array<
			(meta: {
				oldValue: string;
				newValue: string;
				selectedType: INodeFilterType;
				filteredNodes: INodeCreateElement[];
			}) => void
		>;
		onActionsCustmAPIClicked: Array<(meta: { app_identifier?: string }) => void>;
		onViewActions: Array<(meta: ITelemetryTrackProperties) => void>;
	};
	personalizationModal: {
		onSubmit: Array<(meta: IPersonalizationLatestVersion) => void>;
	};
	settingsPersonalView: {
		mounted: Array<(meta: { userRef: HTMLElement }) => void>;
	};
	workflowOpen: {
		mounted: Array<(meta: { tableRef: ComponentPublicInstance }) => void>;
	};
	workflowActivate: {
		updateWorkflowActivation: Array<(meta: ITelemetryTrackProperties) => void>;
	};
	runDataTable: {
		onDragEnd: Array<(meta: ITelemetryTrackProperties) => void>;
	};
	runDataJson: {
		onDragEnd: Array<(meta: ITelemetryTrackProperties) => void>;
	};
	sticky: {
		mounted: Array<(meta: { stickyRef: HTMLElement }) => void>;
	};
	telemetry: {
		currentUserIdChanged: Array<() => void>;
	};
	settingsCommunityNodesView: {
		openInstallModal: Array<(meta: ITelemetryTrackProperties) => void>;
	};
	templatesWorkflowView: {
		openWorkflow: Array<(meta: ITelemetryTrackProperties) => void>;
	};
	templatesCollectionView: {
		onUseWorkflow: Array<(meta: ITelemetryTrackProperties) => void>;
	};
	template: {
		requested: Array<(meta: { templateId: string }) => void>;
		open: Array<
			(meta: {
				templateId: string;
				templateName: string;
				workflow: { nodes: INodeUi[]; connections: IConnections };
			}) => void
		>;
	};
}

declare global {
	interface Window {
		n8nExternalHooks?: PartialDeep<ExternalHooks>;
	}
}

type GenericHooksType = Record<string, Record<string, Function[]>>;

export function extendExternalHooks(hooks: PartialDeep<ExternalHooks>) {
	if (window.n8nExternalHooks === undefined) {
		window.n8nExternalHooks = {};
	}

	for (const resource of Object.keys(hooks)) {
		if ((window.n8nExternalHooks as GenericHooksType)[resource] === undefined) {
			(window.n8nExternalHooks as GenericHooksType)[resource] = {};
		}

		const context = hooks[resource as keyof ExternalHooks] as Record<string, Function[]>;
		for (const operator of Object.keys(context)) {
			if ((window.n8nExternalHooks as GenericHooksType)[resource][operator] === undefined) {
				(window.n8nExternalHooks as GenericHooksType)[resource][operator] = [];
			}

			(window.n8nExternalHooks as GenericHooksType)[resource][operator].push(...context[operator]);
		}
	}
}

export async function runExternalHook(eventName: string, metadata?: IDataObject) {
	if (!window.n8nExternalHooks) {
		return;
	}

	const [resource, operator] = eventName.split('.') as [
		keyof ExternalHooks,
		keyof ExternalHooks[keyof ExternalHooks],
	];

	if (window.n8nExternalHooks[resource]?.[operator]) {
		const hookMethods = window.n8nExternalHooks[resource]![operator] as Function[];

		for (const hookMethod of hookMethods) {
			await hookMethod(metadata as IDataObject);
		}
	}
}

export const externalHooks = Vue.extend({
=======
import type { IExternalHooks } from '@/Interface';
import type { IDataObject } from 'n8n-workflow';
import { useWebhooksStore } from '@/stores/webhooks.store';
import { defineComponent } from 'vue';
import { runExternalHook } from '@/utils';

export const externalHooks = defineComponent({
>>>>>>> 96874103
	methods: {
		$externalHooks(): IExternalHooks {
			return {
				run: async (eventName: string, metadata?: IDataObject): Promise<void> => {
					await runExternalHook.call(this, eventName, metadata);
				},
			};
		},
	},
});<|MERGE_RESOLUTION|>--- conflicted
+++ resolved
@@ -1,24 +1,24 @@
-<<<<<<< HEAD
-import {
+import type {
 	IExternalHooks,
 	INodeCreateElement,
-	INodeFilterType,
+	NodeFilterType,
 	INodeUi,
 	INodeUpdatePropertiesInformation,
 	IPersonalizationLatestVersion,
 	IWorkflowDb,
 } from '@/Interface';
-import {
+import type {
 	IConnections,
 	IDataObject,
-	INode,
 	INodeParameters,
 	INodeTypeDescription,
 	ITelemetryTrackProperties,
 } from 'n8n-workflow';
-import Vue, { ComponentPublicInstance, VueConstructor } from 'vue';
-import { Route } from 'vue-router/types/router';
-import {
+
+import type { ComponentPublicInstance } from 'vue';
+import { defineComponent } from 'vue';
+import type { RouteLocation } from 'vue-router';
+import type {
 	AuthenticationModalEventData,
 	ExecutionFinishedEventData,
 	ExecutionStartedEventData,
@@ -30,12 +30,13 @@
 	UpdatedWorkflowSettingsEventData,
 	UserSavedCredentialsEventData,
 } from '@/hooks/segment';
-import { PartialDeep } from 'type-fest';
+import type { PartialDeep } from 'type-fest';
+import type { N8nInput } from 'n8n-design-system';
 
 export interface ExternalHooks {
 	parameterInput: {
 		mount: Array<
-			(meta: { inputFieldRef?: InstanceType<typeof Vue>; parameter: { name: string } }) => void
+			(meta: { inputFieldRef?: InstanceType<typeof N8nInput>; parameter: { name: string } }) => void
 		>;
 		modeSwitch: Array<(meta: ITelemetryTrackProperties) => void>;
 		updated: Array<(meta: { remoteParameterOptions: NodeListOf<Element> }) => void>;
@@ -56,7 +57,7 @@
 		onRunWorkflow: Array<(meta: ITelemetryTrackProperties) => void>;
 	};
 	main: {
-		routeChange: Array<(meta: { to: Route; from: Route }) => void>;
+		routeChange: Array<(meta: { to: RouteLocation; from: RouteLocation }) => void>;
 	};
 	credential: {
 		saved: Array<(meta: UserSavedCredentialsEventData) => void>;
@@ -170,14 +171,14 @@
 			(meta: {
 				nodeFilter: string;
 				result: INodeCreateElement[];
-				selectedType: INodeFilterType;
+				selectedType: NodeFilterType;
 			}) => void
 		>;
 		nodeFilterChanged: Array<
 			(meta: {
 				oldValue: string;
 				newValue: string;
-				selectedType: INodeFilterType;
+				selectedType: NodeFilterType;
 				filteredNodes: INodeCreateElement[];
 			}) => void
 		>;
@@ -277,16 +278,7 @@
 	}
 }
 
-export const externalHooks = Vue.extend({
-=======
-import type { IExternalHooks } from '@/Interface';
-import type { IDataObject } from 'n8n-workflow';
-import { useWebhooksStore } from '@/stores/webhooks.store';
-import { defineComponent } from 'vue';
-import { runExternalHook } from '@/utils';
-
 export const externalHooks = defineComponent({
->>>>>>> 96874103
 	methods: {
 		$externalHooks(): IExternalHooks {
 			return {
