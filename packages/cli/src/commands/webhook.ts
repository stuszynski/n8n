import { flags } from '@oclif/command';
import { LoggerProxy, sleep } from 'n8n-workflow';
import config from '@/config';
import { ActiveExecutions } from '@/ActiveExecutions';
import { WebhookServer } from '@/WebhookServer';
import { Queue } from '@/Queue';
import { BaseCommand } from './BaseCommand';
import { Container } from 'typedi';

export class Webhook extends BaseCommand {
	static description = 'Starts n8n webhook process. Intercepts only production URLs.';

	static examples = ['$ n8n webhook'];

	static flags = {
		help: flags.help({ char: 'h' }),
	};

	protected server = new WebhookServer();

	/**
	 * Stops n8n in a graceful way.
	 * Make for example sure that all the webhooks from third party services
	 * get removed.
	 */
	async stopProcess() {
		LoggerProxy.info('\nStopping n8n...');

		try {
			await this.externalHooks.run('n8n.stop', []);

			setTimeout(async () => {
				// In case that something goes wrong with shutdown we
				// kill after max. 30 seconds no matter what
				await this.exitSuccessFully();
			}, 30000);

			// Wait for active workflow executions to finish
			const activeExecutionsInstance = Container.get(ActiveExecutions);
			let executingWorkflows = activeExecutionsInstance.getActiveExecutions();

			let count = 0;
			while (executingWorkflows.length !== 0) {
				if (count++ % 4 === 0) {
					LoggerProxy.info(
						`Waiting for ${executingWorkflows.length} active executions to finish...`,
					);
				}

				await sleep(500);
				executingWorkflows = activeExecutionsInstance.getActiveExecutions();
			}
		} catch (error) {
			await this.exitWithCrash('There was an error shutting down n8n.', error);
		}

		await this.exitSuccessFully();
	}

	async init() {
		if (config.getEnv('executions.mode') !== 'queue') {
			/**
			 * It is technically possible to run without queues but
			 * there are 2 known bugs when running in this mode:
			 * - Executions list will be problematic as the main process
			 * is not aware of current executions in the webhook processes
			 * and therefore will display all current executions as error
			 * as it is unable to determine if it is still running or crashed
			 * - You cannot stop currently executing jobs from webhook processes
			 * when running without queues as the main process cannot talk to
			 * the webhook processes to communicate workflow execution interruption.
			 */

			this.error('Webhook processes can only run with execution mode as queue.');
		}

		await this.initCrashJournal();
		await super.init();

<<<<<<< HEAD
		await this.initLicense();
		await this.initBinaryDataService();
=======
		await this.initLicense('webhook');
		await this.initBinaryManager();
>>>>>>> 1c788fe9
		await this.initExternalHooks();
		await this.initExternalSecrets();
	}

	async run() {
		await Container.get(Queue).init();
		await this.server.start();
		this.logger.debug(`Webhook listener ID: ${this.server.uniqueInstanceId}`);
		this.logger.info('Webhook listener waiting for requests.');

		// Make sure that the process does not close
		await new Promise(() => {});
	}

	async catch(error: Error) {
		await this.exitWithCrash('Exiting due to an error.', error);
	}
}<|MERGE_RESOLUTION|>--- conflicted
+++ resolved
@@ -77,13 +77,8 @@
 		await this.initCrashJournal();
 		await super.init();
 
-<<<<<<< HEAD
-		await this.initLicense();
+		await this.initLicense('webhook');
 		await this.initBinaryDataService();
-=======
-		await this.initLicense('webhook');
-		await this.initBinaryManager();
->>>>>>> 1c788fe9
 		await this.initExternalHooks();
 		await this.initExternalSecrets();
 	}
