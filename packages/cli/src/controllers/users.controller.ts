--- conflicted
+++ resolved
@@ -46,11 +46,8 @@
 import { License } from '@/License';
 import { Container } from 'typedi';
 import { RESPONSE_ERROR_MESSAGES } from '@/constants';
-<<<<<<< HEAD
+import type { JwtService } from '@/services/jwt.service';
 import type { UrlService } from '@/services/url.service';
-=======
-import type { JwtService } from '@/services/jwt.service';
->>>>>>> eeb49e93
 
 @Authorized(['global', 'owner'])
 @RestController('/users')
@@ -75,11 +72,9 @@
 
 	private mailer: UserManagementMailer;
 
-<<<<<<< HEAD
+	private jwtService: JwtService;
+
 	private urlService: UrlService;
-=======
-	private jwtService: JwtService;
->>>>>>> eeb49e93
 
 	private postHog?: PostHogClient;
 
@@ -91,11 +86,8 @@
 		repositories,
 		activeWorkflowRunner,
 		mailer,
-<<<<<<< HEAD
+		jwtService,
 		urlService,
-=======
-		jwtService,
->>>>>>> eeb49e93
 		postHog,
 	}: {
 		config: Config;
@@ -108,11 +100,8 @@
 		>;
 		activeWorkflowRunner: ActiveWorkflowRunner;
 		mailer: UserManagementMailer;
-<<<<<<< HEAD
+		jwtService: JwtService;
 		urlService: UrlService;
-=======
-		jwtService: JwtService;
->>>>>>> eeb49e93
 		postHog?: PostHogClient;
 	}) {
 		this.config = config;
@@ -125,11 +114,8 @@
 		this.sharedWorkflowRepository = repositories.SharedWorkflow;
 		this.activeWorkflowRunner = activeWorkflowRunner;
 		this.mailer = mailer;
-<<<<<<< HEAD
+		this.jwtService = jwtService;
 		this.urlService = urlService;
-=======
-		this.jwtService = jwtService;
->>>>>>> eeb49e93
 		this.postHog = postHog;
 	}
 
@@ -410,12 +396,7 @@
 			},
 		);
 
-		const baseUrl = getInstanceBaseUrl();
-
-		const link = await UserService.generatePasswordResetUrl(baseUrl, resetPasswordToken);
-		return {
-			link,
-		};
+		return { link: this.urlService.generatePasswordResetUrl(resetPasswordToken) };
 	}
 
 	@Authorized(['global', 'owner'])
