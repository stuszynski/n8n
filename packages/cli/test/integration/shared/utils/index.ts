import { Container } from 'typedi';
import { randomBytes } from 'crypto';
import { existsSync } from 'fs';
<<<<<<< HEAD
import { CronJob } from 'cron';
import set from 'lodash/set';
import { BinaryDataService, UserSettings } from 'n8n-core';
import type {
	ICredentialType,
	IExecuteFunctions,
	INode,
	INodeExecutionData,
	INodeParameters,
	ITriggerFunctions,
	TriggerTime,
} from 'n8n-workflow';
import { deepCopy } from 'n8n-workflow';
import { NodeHelpers, toCronExpression } from 'n8n-workflow';
=======
import { BinaryDataManager, UserSettings } from 'n8n-core';
import type { INode } from 'n8n-workflow';
import { GithubApi } from 'n8n-nodes-base/credentials/GithubApi.credentials';
import { Ftp } from 'n8n-nodes-base/credentials/Ftp.credentials';
import { Cron } from 'n8n-nodes-base/nodes/Cron/Cron.node';
import { Set } from 'n8n-nodes-base/nodes/Set/Set.node';
import { Start } from 'n8n-nodes-base/nodes/Start/Start.node';
>>>>>>> 2071c7fb
import type request from 'supertest';
import { v4 as uuid } from 'uuid';

import config from '@/config';
import * as Db from '@/Db';
import { WorkflowEntity } from '@db/entities/WorkflowEntity';
import { ActiveWorkflowRunner } from '@/ActiveWorkflowRunner';
import { AUTH_COOKIE_NAME } from '@/constants';

import { LoadNodesAndCredentials } from '@/LoadNodesAndCredentials';

export { mockInstance } from './mocking';
export { setupTestServer } from './testServer';

// ----------------------------------
//          initializers
// ----------------------------------

/**
 * Initialize node types.
 */
export async function initActiveWorkflowRunner(): Promise<ActiveWorkflowRunner> {
	const workflowRunner = Container.get(ActiveWorkflowRunner);
	await workflowRunner.init();
	return workflowRunner;
}

/**
 * Initialize node types.
 */
export async function initCredentialsTypes(): Promise<void> {
	Container.get(LoadNodesAndCredentials).loaded.credentials = {
		githubApi: {
			type: new GithubApi(),
			sourcePath: '',
		},
		ftp: {
			type: new Ftp(),
			sourcePath: '',
		},
	};
}

/**
 * Initialize node types.
 */
export async function initNodeTypes() {
	Container.get(LoadNodesAndCredentials).loaded.nodes = {
		'n8n-nodes-base.start': {
			type: new Start(),
			sourcePath: '',
		},
		'n8n-nodes-base.cron': {
			type: new Cron(),
			sourcePath: '',
		},
		'n8n-nodes-base.set': {
			type: new Set(),
			sourcePath: '',
		},
	};
}

/**
 * Initialize a BinaryDataService for test runs.
 */
export async function initBinaryDataService() {
	const binaryDataConfig = config.getEnv('binaryDataService');

	const binaryDataService = new BinaryDataService();
	await binaryDataService.init(binaryDataConfig);
	Container.set(BinaryDataService, binaryDataService);

	await binaryDataService.init(binaryDataConfig);
}

/**
 * Initialize a user settings config file if non-existent.
 */
// TODO: this should be mocked
export async function initEncryptionKey() {
	const settingsPath = UserSettings.getUserSettingsPath();

	if (!existsSync(settingsPath)) {
		const userSettings = { encryptionKey: randomBytes(24).toString('base64') };
		await UserSettings.writeUserSettings(userSettings, settingsPath);
	}
}

/**
 * Extract the value (token) of the auth cookie in a response.
 */
export function getAuthToken(response: request.Response, authCookieName = AUTH_COOKIE_NAME) {
	const cookies: string[] = response.headers['set-cookie'];

	if (!cookies) return undefined;

	const authCookie = cookies.find((c) => c.startsWith(`${authCookieName}=`));

	if (!authCookie) return undefined;

	const match = authCookie.match(new RegExp(`(^| )${authCookieName}=(?<token>[^;]+)`));

	if (!match || !match.groups) return undefined;

	return match.groups.token;
}

// ----------------------------------
//            settings
// ----------------------------------

export async function isInstanceOwnerSetUp() {
	const { value } = await Db.collections.Settings.findOneByOrFail({
		key: 'userManagement.isInstanceOwnerSetUp',
	});

	return Boolean(value);
}

export const setInstanceOwnerSetUp = async (value: boolean) => {
	config.set('userManagement.isInstanceOwnerSetUp', value);

	await Db.collections.Settings.update(
		{ key: 'userManagement.isInstanceOwnerSetUp' },
		{ value: JSON.stringify(value) },
	);
};

// ----------------------------------
//           community nodes
// ----------------------------------

export * from './communityNodes';

// ----------------------------------
//           workflow
// ----------------------------------

export function makeWorkflow(options?: {
	withPinData: boolean;
	withCredential?: { id: string; name: string };
}) {
	const workflow = new WorkflowEntity();

	const node: INode = {
		id: uuid(),
		name: 'Cron',
		type: 'n8n-nodes-base.cron',
		parameters: {},
		typeVersion: 1,
		position: [740, 240],
	};

	if (options?.withCredential) {
		node.credentials = {
			spotifyApi: options.withCredential,
		};
	}

	workflow.name = 'My Workflow';
	workflow.active = false;
	workflow.connections = {};
	workflow.nodes = [node];

	if (options?.withPinData) {
		workflow.pinData = MOCK_PINDATA;
	}

	return workflow;
}

export const MOCK_PINDATA = { Spotify: [{ json: { myKey: 'myValue' } }] };<|MERGE_RESOLUTION|>--- conflicted
+++ resolved
@@ -1,30 +1,13 @@
 import { Container } from 'typedi';
 import { randomBytes } from 'crypto';
 import { existsSync } from 'fs';
-<<<<<<< HEAD
-import { CronJob } from 'cron';
-import set from 'lodash/set';
 import { BinaryDataService, UserSettings } from 'n8n-core';
-import type {
-	ICredentialType,
-	IExecuteFunctions,
-	INode,
-	INodeExecutionData,
-	INodeParameters,
-	ITriggerFunctions,
-	TriggerTime,
-} from 'n8n-workflow';
-import { deepCopy } from 'n8n-workflow';
-import { NodeHelpers, toCronExpression } from 'n8n-workflow';
-=======
-import { BinaryDataManager, UserSettings } from 'n8n-core';
 import type { INode } from 'n8n-workflow';
 import { GithubApi } from 'n8n-nodes-base/credentials/GithubApi.credentials';
 import { Ftp } from 'n8n-nodes-base/credentials/Ftp.credentials';
 import { Cron } from 'n8n-nodes-base/nodes/Cron/Cron.node';
 import { Set } from 'n8n-nodes-base/nodes/Set/Set.node';
 import { Start } from 'n8n-nodes-base/nodes/Start/Start.node';
->>>>>>> 2071c7fb
 import type request from 'supertest';
 import { v4 as uuid } from 'uuid';
 
