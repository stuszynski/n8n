--- conflicted
+++ resolved
@@ -1,16 +1,6 @@
-<<<<<<< HEAD
 import { mkdtempSync, readFileSync, readdirSync } from 'fs';
 import { get, isEmpty } from 'lodash';
-import { BinaryDataManager, Credentials, constructExecutionMetaData } from 'n8n-core';
-=======
-import { readFileSync, readdirSync, mkdtempSync } from 'fs';
-import path from 'path';
-import { tmpdir } from 'os';
-import { isEmpty } from 'lodash';
-import { get } from 'lodash';
 import { BinaryDataService, Credentials, constructExecutionMetaData } from 'n8n-core';
-import { Container } from 'typedi';
->>>>>>> 2c4e25c0
 import type {
 	CredentialLoadingDetails,
 	ICredentialDataDecryptedObject,
@@ -42,6 +32,7 @@
 import { ICredentialsHelper, LoggerProxy, NodeHelpers, WorkflowHooks } from 'n8n-workflow';
 import { tmpdir } from 'os';
 import path from 'path';
+import { Container } from 'typedi';
 import { executeWorkflow } from './ExecuteWorkflow';
 
 import { FAKE_CREDENTIALS_DATA } from './FakeCredentialsMap';
