--- conflicted
+++ resolved
@@ -1,13 +1,4 @@
-<<<<<<< HEAD
 import type { IDisplayOptions, INodeProperties } from 'n8n-workflow';
-=======
-import type {
-	IDataObject,
-	IDisplayOptions,
-	INodeExecutionData,
-	INodeProperties,
-} from 'n8n-workflow';
->>>>>>> fdac2c85
 
 import { jsonParse } from 'n8n-workflow';
 
