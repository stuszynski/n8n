import { IExecuteFunctions } from 'n8n-core';

import {
	IDataObject,
	ILoadOptionsFunctions,
	INodeExecutionData,
	INodeListSearchResult,
	INodeType,
	INodeTypeBaseDescription,
	INodeTypeDescription,
	NodeApiError,
	NodeOperationError,
} from 'n8n-workflow';

import { apiRequest, apiRequestAllItems } from '../GenericFunctions';

import { versionDescription } from './VersionDescription';
<<<<<<< HEAD

interface TrelloBoardType {
	id: string;
	name: string;
	url: string;
	desc: string;
}

// We retrieve the same fields. This is just to make it clear it's not actually
// getting boards back.
type TrelloCardType = TrelloBoardType;
=======
>>>>>>> e508c86b

export class TrelloV2 implements INodeType {
	description: INodeTypeDescription;

	constructor(baseDescription: INodeTypeBaseDescription) {
		this.description = {
			...baseDescription,
			...versionDescription,
		};
	}

	methods = {
		listSearch: {
			async searchBoards(
				this: ILoadOptionsFunctions,
				query?: string,
			): Promise<INodeListSearchResult> {
				if (!query) {
					throw new NodeOperationError(this.getNode(), 'Query required for Trello search');
				}
				const searchResults = await apiRequest.call(
					this,
					'GET',
					'search',
					{},
					{
						query,
						modelTypes: 'boards',
						board_fields: 'name,url,desc',
						// Enables partial word searching, only for the start of words though
						partial: true,
						// Seems like a good number since it isn't paginated. Default is 10.
						boards_limit: 50,
					},
				);
				return {
					results: searchResults.boards.map((b: TrelloBoardType) => ({
						name: b.name,
						value: b.id,
						url: b.url,
						description: b.desc,
					})),
				};
			},
			async searchCards(
				this: ILoadOptionsFunctions,
				query?: string,
			): Promise<INodeListSearchResult> {
				if (!query) {
					throw new NodeOperationError(this.getNode(), 'Query required for Trello search');
				}
				const searchResults = await apiRequest.call(
					this,
					'GET',
					'search',
					{},
					{
						query,
						modelTypes: 'cards',
						board_fields: 'name,url,desc',
						// Enables partial word searching, only for the start of words though
						partial: true,
						// Seems like a good number since it isn't paginated. Default is 10.
						cards_limit: 50,
					},
				);
				return {
					results: searchResults.cards.map((b: TrelloBoardType) => ({
						name: b.name,
						value: b.id,
						url: b.url,
						description: b.desc,
					})),
				};
			},
		},
	};

	async execute(this: IExecuteFunctions): Promise<INodeExecutionData[][]> {
		const items = this.getInputData();
		const returnData: INodeExecutionData[] = [];

		const operation = this.getNodeParameter('operation', 0) as string;
		const resource = this.getNodeParameter('resource', 0) as string;

		// For Post
		let body: IDataObject;
		// For Query string
		let qs: IDataObject;

		let requestMethod: string;
		let endpoint: string;
		let returnAll = false;
		let responseData;

		for (let i = 0; i < items.length; i++) {
			try {
				requestMethod = 'GET';
				endpoint = '';
				body = {};
				qs = {};

				if (resource === 'board') {
					if (operation === 'create') {
						// ----------------------------------
						//         create
						// ----------------------------------

						requestMethod = 'POST';
						endpoint = 'boards';

						qs.name = this.getNodeParameter('name', i) as string;
						qs.desc = this.getNodeParameter('description', i) as string;

						const additionalFields = this.getNodeParameter('additionalFields', i) as IDataObject;
						Object.assign(qs, additionalFields);
					} else if (operation === 'delete') {
						// ----------------------------------
						//         delete
						// ----------------------------------

						requestMethod = 'DELETE';

<<<<<<< HEAD
						const id = this.getNodeParameter('boardId', i, undefined, {
=======
						const id = this.getNodeParameter('boardIdDelete', i, undefined, {
>>>>>>> e508c86b
							extractValue: true,
						}) as string;

						endpoint = `boards/${id}`;
					} else if (operation === 'get') {
						// ----------------------------------
						//         get
						// ----------------------------------

						requestMethod = 'GET';

						const id = this.getNodeParameter('boardId', i, undefined, {
							extractValue: true,
						}) as string;

						endpoint = `boards/${id}`;

						const additionalFields = this.getNodeParameter('additionalFields', i) as IDataObject;
						Object.assign(qs, additionalFields);
					} else if (operation === 'update') {
						// ----------------------------------
						//         update
						// ----------------------------------

						requestMethod = 'PUT';

<<<<<<< HEAD
						const id = this.getNodeParameter('boardId', i, undefined, {
=======
						const id = this.getNodeParameter('boardIdUpdate', i, undefined, {
>>>>>>> e508c86b
							extractValue: true,
						}) as string;

						endpoint = `boards/${id}`;

						const updateFields = this.getNodeParameter('updateFields', i) as IDataObject;
						Object.assign(qs, updateFields);
					} else {
						throw new NodeOperationError(
							this.getNode(),
							`The operation "${operation}" is not known!`,
							{ itemIndex: i },
						);
					}
				} else if (resource === 'boardMember') {
					if (operation === 'getAll') {
						// ----------------------------------
						//         getAll
						// ----------------------------------

						requestMethod = 'GET';

						const id = this.getNodeParameter('id', i) as string;
						returnAll = this.getNodeParameter('returnAll', i) as boolean;
						if (returnAll === false) {
							qs.limit = this.getNodeParameter('limit', i) as number;
						}

						endpoint = `boards/${id}/members`;
					} else if (operation === 'add') {
						// ----------------------------------
						//               add
						// ----------------------------------

						requestMethod = 'PUT';

						const id = this.getNodeParameter('id', i) as string;
						const idMember = this.getNodeParameter('idMember', i) as string;

						endpoint = `boards/${id}/members/${idMember}`;

						qs.type = this.getNodeParameter('type', i) as string;
						qs.allowBillableGuest = this.getNodeParameter(
							'additionalFields.allowBillableGuest',
							i,
							false,
						) as boolean;
					} else if (operation === 'invite') {
						// ----------------------------------
						//              invite
						// ----------------------------------

						requestMethod = 'PUT';

						const id = this.getNodeParameter('id', i) as string;

						endpoint = `boards/${id}/members`;

						const additionalFields = this.getNodeParameter('additionalFields', i) as IDataObject;

						qs.email = this.getNodeParameter('email', i) as string;
						qs.type = additionalFields.type as string;
						body.fullName = additionalFields.fullName as string;
					} else if (operation === 'remove') {
						// ----------------------------------
						//              remove
						// ----------------------------------

						requestMethod = 'DELETE';

						const id = this.getNodeParameter('id', i) as string;
						const idMember = this.getNodeParameter('idMember', i) as string;

						endpoint = `boards/${id}/members/${idMember}`;
					} else {
						throw new NodeOperationError(
							this.getNode(),
							`The operation "${operation}" is not known!`,
							{ itemIndex: i },
						);
					}
				} else if (resource === 'card') {
					if (operation === 'create') {
						// ----------------------------------
						//         create
						// ----------------------------------

						requestMethod = 'POST';
						endpoint = 'cards';

						qs.idList = this.getNodeParameter('listId', i) as string;

						qs.name = this.getNodeParameter('name', i) as string;
						qs.desc = this.getNodeParameter('description', i) as string;

						const additionalFields = this.getNodeParameter('additionalFields', i) as IDataObject;
						Object.assign(qs, additionalFields);
					} else if (operation === 'delete') {
						// ----------------------------------
						//         delete
						// ----------------------------------

						requestMethod = 'DELETE';

						const id = this.getNodeParameter('cardIdRLC', i, undefined, {
							extractValue: true,
						}) as string;

						endpoint = `cards/${id}`;
					} else if (operation === 'get') {
						// ----------------------------------
						//         get
						// ----------------------------------

						requestMethod = 'GET';

						const id = this.getNodeParameter('cardIdRLC', i, undefined, {
							extractValue: true,
						}) as string;

						endpoint = `cards/${id}`;

						const additionalFields = this.getNodeParameter('additionalFields', i) as IDataObject;
						Object.assign(qs, additionalFields);
					} else if (operation === 'update') {
						// ----------------------------------
						//         update
						// ----------------------------------

						requestMethod = 'PUT';

						const id = this.getNodeParameter('cardIdRLC', i, undefined, {
							extractValue: true,
						}) as string;

						endpoint = `cards/${id}`;

						const updateFields = this.getNodeParameter('updateFields', i) as IDataObject;
						Object.assign(qs, updateFields);
					} else {
						throw new NodeOperationError(
							this.getNode(),
							`The operation "${operation}" is not known!`,
							{ itemIndex: i },
						);
					}
				} else if (resource === 'cardComment') {
					if (operation === 'create') {
						// ----------------------------------
						//         create
						// ----------------------------------

						const cardId = this.getNodeParameter('cardId', i) as string;

						qs.text = this.getNodeParameter('text', i) as string;

						requestMethod = 'POST';

						endpoint = `cards/${cardId}/actions/comments`;
					} else if (operation === 'delete') {
						// ----------------------------------
						//         delete
						// ----------------------------------

						requestMethod = 'DELETE';

						const cardId = this.getNodeParameter('cardId', i) as string;

						const commentId = this.getNodeParameter('commentId', i) as string;

						endpoint = `/cards/${cardId}/actions/${commentId}/comments`;
					} else if (operation === 'update') {
						// ----------------------------------
						//         update
						// ----------------------------------

						requestMethod = 'PUT';

						const cardId = this.getNodeParameter('cardId', i) as string;

						const commentId = this.getNodeParameter('commentId', i) as string;

						qs.text = this.getNodeParameter('text', i) as string;

						endpoint = `cards/${cardId}/actions/${commentId}/comments`;
					} else {
						throw new NodeOperationError(
							this.getNode(),
							`The operation "${operation}" is not known!`,
							{ itemIndex: i },
						);
					}
				} else if (resource === 'list') {
					if (operation === 'archive') {
						// ----------------------------------
						//         archive
						// ----------------------------------

						requestMethod = 'PUT';

						const id = this.getNodeParameter('id', i) as string;
						qs.value = this.getNodeParameter('archive', i) as boolean;

						endpoint = `lists/${id}/closed`;
					} else if (operation === 'create') {
						// ----------------------------------
						//         create
						// ----------------------------------

						requestMethod = 'POST';
						endpoint = 'lists';

						qs.idBoard = this.getNodeParameter('idBoard', i) as string;

						qs.name = this.getNodeParameter('name', i) as string;

						const additionalFields = this.getNodeParameter('additionalFields', i) as IDataObject;
						Object.assign(qs, additionalFields);
					} else if (operation === 'get') {
						// ----------------------------------
						//         get
						// ----------------------------------

						requestMethod = 'GET';

						const id = this.getNodeParameter('id', i) as string;

						endpoint = `lists/${id}`;

						const additionalFields = this.getNodeParameter('additionalFields', i) as IDataObject;
						Object.assign(qs, additionalFields);
					} else if (operation === 'getAll') {
						// ----------------------------------
						//         getAll
						// ----------------------------------

						requestMethod = 'GET';

						returnAll = this.getNodeParameter('returnAll', i) as boolean;

						if (returnAll === false) {
							qs.limit = this.getNodeParameter('limit', i) as number;
						}

						const id = this.getNodeParameter('id', i) as string;

						endpoint = `boards/${id}/lists`;

						const additionalFields = this.getNodeParameter('additionalFields', i) as IDataObject;
						Object.assign(qs, additionalFields);
					} else if (operation === 'getCards') {
						// ----------------------------------
						//         getCards
						// ----------------------------------

						requestMethod = 'GET';

						returnAll = this.getNodeParameter('returnAll', i) as boolean;

						if (returnAll === false) {
							qs.limit = this.getNodeParameter('limit', i) as number;
						}

						const id = this.getNodeParameter('id', i) as string;

						endpoint = `lists/${id}/cards`;

						const additionalFields = this.getNodeParameter('additionalFields', i) as IDataObject;
						Object.assign(qs, additionalFields);
					} else if (operation === 'update') {
						// ----------------------------------
						//         update
						// ----------------------------------

						requestMethod = 'PUT';

						const id = this.getNodeParameter('id', i) as string;

						endpoint = `lists/${id}`;

						const updateFields = this.getNodeParameter('updateFields', i) as IDataObject;
						Object.assign(qs, updateFields);
					} else {
						throw new NodeOperationError(
							this.getNode(),
							`The operation "${operation}" is not known!`,
							{ itemIndex: i },
						);
					}
				} else if (resource === 'attachment') {
					if (operation === 'create') {
						// ----------------------------------
						//         create
						// ----------------------------------

						requestMethod = 'POST';

						const cardId = this.getNodeParameter('cardId', i) as string;
						const url = this.getNodeParameter('url', i) as string;

						Object.assign(qs, {
							url,
						});

						const additionalFields = this.getNodeParameter('additionalFields', i) as IDataObject;
						Object.assign(qs, additionalFields);

						endpoint = `cards/${cardId}/attachments`;
					} else if (operation === 'delete') {
						// ----------------------------------
						//         delete
						// ----------------------------------

						requestMethod = 'DELETE';

						const cardId = this.getNodeParameter('cardId', i) as string;
						const id = this.getNodeParameter('id', i) as string;

						endpoint = `cards/${cardId}/attachments/${id}`;
					} else if (operation === 'get') {
						// ----------------------------------
						//         get
						// ----------------------------------

						requestMethod = 'GET';

						const cardId = this.getNodeParameter('cardId', i) as string;
						const id = this.getNodeParameter('id', i) as string;

						endpoint = `cards/${cardId}/attachments/${id}`;

						const additionalFields = this.getNodeParameter('additionalFields', i) as IDataObject;
						Object.assign(qs, additionalFields);
					} else if (operation === 'getAll') {
						// ----------------------------------
						//         getAll
						// ----------------------------------

						requestMethod = 'GET';

						const cardId = this.getNodeParameter('cardId', i) as string;

						endpoint = `cards/${cardId}/attachments`;

						const additionalFields = this.getNodeParameter('additionalFields', i) as IDataObject;
						Object.assign(qs, additionalFields);
					} else {
						throw new NodeOperationError(
							this.getNode(),
							`The operation "${operation}" is not known!`,
							{ itemIndex: i },
						);
					}
				} else if (resource === 'checklist') {
					if (operation === 'create') {
						// ----------------------------------
						//         create
						// ----------------------------------

						requestMethod = 'POST';

						const cardId = this.getNodeParameter('cardId', i) as string;
						const name = this.getNodeParameter('name', i) as string;

						Object.assign(qs, { name });

						const additionalFields = this.getNodeParameter('additionalFields', i) as IDataObject;
						Object.assign(qs, additionalFields);

						endpoint = `cards/${cardId}/checklists`;
					} else if (operation === 'delete') {
						// ----------------------------------
						//         delete
						// ----------------------------------

						requestMethod = 'DELETE';

						const cardId = this.getNodeParameter('cardId', i) as string;
						const id = this.getNodeParameter('id', i) as string;

						endpoint = `cards/${cardId}/checklists/${id}`;
					} else if (operation === 'get') {
						// ----------------------------------
						//         get
						// ----------------------------------

						requestMethod = 'GET';

						const id = this.getNodeParameter('id', i) as string;

						endpoint = `checklists/${id}`;

						const additionalFields = this.getNodeParameter('additionalFields', i) as IDataObject;
						Object.assign(qs, additionalFields);
					} else if (operation === 'getAll') {
						// ----------------------------------
						//         getAll
						// ----------------------------------

						requestMethod = 'GET';

						const cardId = this.getNodeParameter('cardId', i) as string;

						endpoint = `cards/${cardId}/checklists`;

						const additionalFields = this.getNodeParameter('additionalFields', i) as IDataObject;
						Object.assign(qs, additionalFields);
					} else if (operation === 'getCheckItem') {
						// ----------------------------------
						//         getCheckItem
						// ----------------------------------

						requestMethod = 'GET';

						const cardId = this.getNodeParameter('cardId', i) as string;
						const checkItemId = this.getNodeParameter('checkItemId', i) as string;

						endpoint = `cards/${cardId}/checkItem/${checkItemId}`;

						const additionalFields = this.getNodeParameter('additionalFields', i) as IDataObject;
						Object.assign(qs, additionalFields);
					} else if (operation === 'createCheckItem') {
						// ----------------------------------
						//         createCheckItem
						// ----------------------------------

						requestMethod = 'POST';

						const checklistId = this.getNodeParameter('checklistId', i) as string;

						endpoint = `checklists/${checklistId}/checkItems`;

						const name = this.getNodeParameter('name', i) as string;
						const additionalFields = this.getNodeParameter('additionalFields', i) as IDataObject;
						Object.assign(qs, { name, ...additionalFields });
					} else if (operation === 'deleteCheckItem') {
						// ----------------------------------
						//         deleteCheckItem
						// ----------------------------------

						requestMethod = 'DELETE';

						const cardId = this.getNodeParameter('cardId', i) as string;
						const checkItemId = this.getNodeParameter('checkItemId', i) as string;

						endpoint = `cards/${cardId}/checkItem/${checkItemId}`;
					} else if (operation === 'updateCheckItem') {
						// ----------------------------------
						//         updateCheckItem
						// ----------------------------------

						requestMethod = 'PUT';

						const cardId = this.getNodeParameter('cardId', i) as string;
						const checkItemId = this.getNodeParameter('checkItemId', i) as string;

						endpoint = `cards/${cardId}/checkItem/${checkItemId}`;

						const additionalFields = this.getNodeParameter('additionalFields', i) as IDataObject;
						Object.assign(qs, additionalFields);
					} else if (operation === 'completedCheckItems') {
						// ----------------------------------
						//         completedCheckItems
						// ----------------------------------

						requestMethod = 'GET';

						const cardId = this.getNodeParameter('cardId', i) as string;

						endpoint = `cards/${cardId}/checkItemStates`;

						const additionalFields = this.getNodeParameter('additionalFields', i) as IDataObject;
						Object.assign(qs, additionalFields);
					} else {
						throw new NodeOperationError(
							this.getNode(),
							`The operation "${operation}" is not known!`,
							{ itemIndex: i },
						);
					}
				} else if (resource === 'label') {
					if (operation === 'create') {
						// ----------------------------------
						//         create
						// ----------------------------------

						requestMethod = 'POST';

						const idBoard = this.getNodeParameter('labelBoardId', i) as string;
						const name = this.getNodeParameter('name', i) as string;
						const color = this.getNodeParameter('color', i) as string;

						Object.assign(qs, {
							idBoard,
							name,
							color,
						});

						endpoint = 'labels';
					} else if (operation === 'delete') {
						// ----------------------------------
						//         delete
						// ----------------------------------

						requestMethod = 'DELETE';

						const id = this.getNodeParameter('id', i) as string;

						endpoint = `labels/${id}`;
					} else if (operation === 'get') {
						// ----------------------------------
						//         get
						// ----------------------------------

						requestMethod = 'GET';

						const id = this.getNodeParameter('id', i) as string;

						endpoint = `labels/${id}`;

						const additionalFields = this.getNodeParameter('additionalFields', i) as IDataObject;
						Object.assign(qs, additionalFields);
					} else if (operation === 'getAll') {
						// ----------------------------------
						//         getAll
						// ----------------------------------

						requestMethod = 'GET';

						const idBoard = this.getNodeParameter('labelBoardId', i) as string;

						endpoint = `board/${idBoard}/labels`;

						const additionalFields = this.getNodeParameter('additionalFields', i) as IDataObject;

						Object.assign(qs, additionalFields);
					} else if (operation === 'update') {
						// ----------------------------------
						//         update
						// ----------------------------------

						requestMethod = 'PUT';

						const id = this.getNodeParameter('id', i) as string;

						endpoint = `labels/${id}`;

						const updateFields = this.getNodeParameter('updateFields', i) as IDataObject;
						Object.assign(qs, updateFields);
					} else if (operation === 'addLabel') {
						// ----------------------------------
						//         addLabel
						// ----------------------------------

						requestMethod = 'POST';

						const cardId = this.getNodeParameter('cardId', i) as string;
						const id = this.getNodeParameter('id', i) as string;

						qs.value = id;

						endpoint = `/cards/${cardId}/idLabels`;
					} else if (operation === 'removeLabel') {
						// ----------------------------------
						//         removeLabel
						// ----------------------------------

						requestMethod = 'DELETE';

						const cardId = this.getNodeParameter('cardId', i) as string;
						const id = this.getNodeParameter('id', i) as string;

						endpoint = `/cards/${cardId}/idLabels/${id}`;
					} else {
						throw new NodeOperationError(
							this.getNode(),
							`The operation "${operation}" is not known!`,
							{ itemIndex: i },
						);
					}
				} else {
					throw new NodeOperationError(this.getNode(), `The resource "${resource}" is not known!`, {
						itemIndex: i,
					});
				}

				// resources listed here do not support pagination so
				// paginate them 'manually'
				const skipPagination = ['list:getAll'];

				if (returnAll === true && !skipPagination.includes(`${resource}:${operation}`)) {
					responseData = await apiRequestAllItems.call(this, requestMethod, endpoint, body, qs);
				} else {
					responseData = await apiRequest.call(this, requestMethod, endpoint, body, qs);
					if (returnAll === false && qs.limit) {
						responseData = responseData.splice(0, qs.limit);
					}
				}

				const executionData = this.helpers.constructExecutionMetaData(
					this.helpers.returnJsonArray(responseData),
					{ itemData: { item: i } },
				);
				returnData.push(...executionData);
			} catch (error) {
				if (this.continueOnFail()) {
					const executionData = this.helpers.constructExecutionMetaData(
						this.helpers.returnJsonArray({ error: error.message }),
						{ itemData: { item: i } },
					);
					returnData.push(...executionData);
					continue;
				}
				throw error;
			}
		}

		return this.prepareOutputData(returnData);
	}
}<|MERGE_RESOLUTION|>--- conflicted
+++ resolved
@@ -15,7 +15,6 @@
 import { apiRequest, apiRequestAllItems } from '../GenericFunctions';
 
 import { versionDescription } from './VersionDescription';
-<<<<<<< HEAD
 
 interface TrelloBoardType {
 	id: string;
@@ -27,8 +26,6 @@
 // We retrieve the same fields. This is just to make it clear it's not actually
 // getting boards back.
 type TrelloCardType = TrelloBoardType;
-=======
->>>>>>> e508c86b
 
 export class TrelloV2 implements INodeType {
 	description: INodeTypeDescription;
@@ -152,27 +149,23 @@
 
 						requestMethod = 'DELETE';
 
-<<<<<<< HEAD
-						const id = this.getNodeParameter('boardId', i, undefined, {
-=======
-						const id = this.getNodeParameter('boardIdDelete', i, undefined, {
->>>>>>> e508c86b
-							extractValue: true,
-						}) as string;
-
-						endpoint = `boards/${id}`;
-					} else if (operation === 'get') {
-						// ----------------------------------
-						//         get
-						// ----------------------------------
-
-						requestMethod = 'GET';
-
 						const id = this.getNodeParameter('boardId', i, undefined, {
 							extractValue: true,
 						}) as string;
 
 						endpoint = `boards/${id}`;
+					} else if (operation === 'get') {
+						// ----------------------------------
+						//         get
+						// ----------------------------------
+
+						requestMethod = 'GET';
+
+						const id = this.getNodeParameter('boardId', i, undefined, {
+							extractValue: true,
+						}) as string;
+
+						endpoint = `boards/${id}`;
 
 						const additionalFields = this.getNodeParameter('additionalFields', i) as IDataObject;
 						Object.assign(qs, additionalFields);
@@ -183,11 +176,7 @@
 
 						requestMethod = 'PUT';
 
-<<<<<<< HEAD
 						const id = this.getNodeParameter('boardId', i, undefined, {
-=======
-						const id = this.getNodeParameter('boardIdUpdate', i, undefined, {
->>>>>>> e508c86b
 							extractValue: true,
 						}) as string;
 
