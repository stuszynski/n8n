--- conflicted
+++ resolved
@@ -140,8 +140,6 @@
 	cur: { name: string; value: string },
 ) => Promise<IDataObject>;
 
-<<<<<<< HEAD
-=======
 export async function reduceAsync<T, R>(
 	arr: T[],
 	reducer: (acc: Awaited<Promise<R>>, cur: T) => Promise<R>,
@@ -152,7 +150,6 @@
 	}, init);
 }
 
->>>>>>> 75541e91
 export const prepareRequestBody = async (
 	parameters: BodyParameter[],
 	bodyType: string,
@@ -160,18 +157,6 @@
 	defaultReducer: BodyParametersReducer,
 ) => {
 	if (bodyType === 'json' && version >= 4) {
-<<<<<<< HEAD
-		return parameters.reduce<Promise<IDataObject>>(async (acc, p) => {
-			const result = await acc;
-			set(result, p.name, p.value);
-			return result;
-		}, Promise.resolve({}));
-	} else {
-		return parameters.reduce<Promise<IDataObject>>(async (acc, p) => {
-			const result = await acc;
-			return defaultReducer(result, p);
-		}, Promise.resolve({}));
-=======
 		return parameters.reduce(async (acc, entry) => {
 			const result = await acc;
 			set(result, entry.name, entry.value);
@@ -179,6 +164,5 @@
 		}, Promise.resolve({}));
 	} else {
 		return reduceAsync(parameters, defaultReducer);
->>>>>>> 75541e91
 	}
 };