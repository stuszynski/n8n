--- conflicted
+++ resolved
@@ -19,13 +19,9 @@
 		]
 	},
 	"subcategories": {
-<<<<<<< HEAD
 		"Core Nodes": [
 			"Helpers",
 			"Other Trigger Nodes"
 		]
-=======
-		"Core Nodes": ["Helpers"]
->>>>>>> a751fd3c
 	}
 }